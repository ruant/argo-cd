--- conflicted
+++ resolved
@@ -73,13 +73,8 @@
 type AppStateManager interface {
 	CompareAppState(app *v1alpha1.Application, project *v1alpha1.AppProject, revisions []string, sources []v1alpha1.ApplicationSource, noCache bool, noRevisionCache bool, localObjects []string, hasMultipleSources bool) (*comparisonResult, error)
 	SyncAppState(app *v1alpha1.Application, state *v1alpha1.OperationState)
-<<<<<<< HEAD
-	GetRepoObjs(app *v1alpha1.Application, sources []v1alpha1.ApplicationSource, appLabelKey string, revisions []string, noCache, noRevisionCache, verifySignature bool, proj *v1alpha1.AppProject) ([]*unstructured.Unstructured, []*apiclient.ManifestResponse, error)
-	ResolveDryRevision(app *v1alpha1.Application) (string, error)
-=======
 	GetRepoObjs(app *v1alpha1.Application, sources []v1alpha1.ApplicationSource, appLabelKey string, revisions []string, noCache, noRevisionCache, verifySignature bool, proj *v1alpha1.AppProject, sendAppName bool) ([]*unstructured.Unstructured, []*apiclient.ManifestResponse, error)
 	ResolveDryRevision(repoURL string, revision string) (string, error)
->>>>>>> 62d4894d
 }
 
 // comparisonResult holds the state of an application after the reconciliation
@@ -292,28 +287,13 @@
 	return targetObjs, manifestInfos, nil
 }
 
-<<<<<<< HEAD
-func (m *appStateManager) ResolveDryRevision(app *v1alpha1.Application) (string, error) {
-=======
 func (m *appStateManager) ResolveDryRevision(repoURL string, revision string) (string, error) {
->>>>>>> 62d4894d
 	conn, repoClient, err := m.repoClientset.NewRepoServerClient()
 	if err != nil {
 		return "", fmt.Errorf("failed to connect to repo server: %w", err)
 	}
 	defer io.Close(conn)
 
-<<<<<<< HEAD
-	repo, err := m.db.GetRepository(context.Background(), app.Spec.SourceHydrator.DrySource.RepoURL)
-	if err != nil {
-		return "", fmt.Errorf("failed to get repo %q: %w", app.Spec.SourceHydrator.DrySource.RepoURL, err)
-	}
-
-	resp, err := repoClient.ResolveRevision(context.Background(), &apiclient.ResolveRevisionRequest{
-		Repo:              repo,
-		App:               app,
-		AmbiguousRevision: app.Spec.SourceHydrator.DrySource.TargetRevision,
-=======
 	repo, err := m.db.GetRepository(context.Background(), repoURL)
 	if err != nil {
 		return "", fmt.Errorf("failed to get repo %q: %w", repoURL, err)
@@ -332,7 +312,6 @@
 		Repo:              repo,
 		App:               app,
 		AmbiguousRevision: revision,
->>>>>>> 62d4894d
 	})
 	if err != nil {
 		return "", fmt.Errorf("failed to determine whether the dry source has changed: %w", err)
