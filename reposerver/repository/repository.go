package repository

import (
	"bytes"
	"context"
	"encoding/json"
	"errors"
	"fmt"
	goio "io"
	"io/fs"
	"net/url"
	"os"
	"path"
	"path/filepath"
	"regexp"
	"strings"
	"time"

	"github.com/Masterminds/semver/v3"
	"github.com/TomOnTime/utfutil"
	"github.com/argoproj/gitops-engine/pkg/utils/kube"
	textutils "github.com/argoproj/gitops-engine/pkg/utils/text"
	"github.com/argoproj/pkg/sync"
	jsonpatch "github.com/evanphx/json-patch"
	gogit "github.com/go-git/go-git/v5"
	"github.com/golang/protobuf/ptypes/empty"
	"github.com/google/go-jsonnet"
	"github.com/google/uuid"
	grpc_retry "github.com/grpc-ecosystem/go-grpc-middleware/retry"
	log "github.com/sirupsen/logrus"
	"golang.org/x/sync/semaphore"
	"google.golang.org/grpc/codes"
	"google.golang.org/grpc/status"
	"k8s.io/apimachinery/pkg/api/resource"
	metav1 "k8s.io/apimachinery/pkg/apis/meta/v1"
	"k8s.io/apimachinery/pkg/apis/meta/v1/unstructured"
	"k8s.io/apimachinery/pkg/runtime"
	kubeyaml "k8s.io/apimachinery/pkg/util/yaml"
	"sigs.k8s.io/yaml"

	pluginclient "github.com/argoproj/argo-cd/v2/cmpserver/apiclient"
	"github.com/argoproj/argo-cd/v2/common"
	"github.com/argoproj/argo-cd/v2/pkg/apis/application/v1alpha1"
	"github.com/argoproj/argo-cd/v2/reposerver/apiclient"
	"github.com/argoproj/argo-cd/v2/reposerver/cache"
	"github.com/argoproj/argo-cd/v2/reposerver/metrics"
	"github.com/argoproj/argo-cd/v2/util/app/discovery"
	apppathutil "github.com/argoproj/argo-cd/v2/util/app/path"
	argopath "github.com/argoproj/argo-cd/v2/util/app/path"
	"github.com/argoproj/argo-cd/v2/util/argo"
	"github.com/argoproj/argo-cd/v2/util/cmp"
	"github.com/argoproj/argo-cd/v2/util/env"
	"github.com/argoproj/argo-cd/v2/util/git"
	"github.com/argoproj/argo-cd/v2/util/glob"
	"github.com/argoproj/argo-cd/v2/util/gpg"
	"github.com/argoproj/argo-cd/v2/util/grpc"
	"github.com/argoproj/argo-cd/v2/util/helm"
	"github.com/argoproj/argo-cd/v2/util/io"
	"github.com/argoproj/argo-cd/v2/util/io/files"
	pathutil "github.com/argoproj/argo-cd/v2/util/io/path"
	"github.com/argoproj/argo-cd/v2/util/kustomize"
	"github.com/argoproj/argo-cd/v2/util/manifeststream"
	"github.com/argoproj/argo-cd/v2/util/text"
)

const (
	cachedManifestGenerationPrefix = "Manifest generation error (cached)"
	helmDepUpMarkerFile            = ".argocd-helm-dep-up"
	allowConcurrencyFile           = ".argocd-allow-concurrency"
	repoSourceFile                 = ".argocd-source.yaml"
	appSourceFile                  = ".argocd-source-%s.yaml"
	ociPrefix                      = "oci://"
)

var (
	ErrExceededMaxCombinedManifestFileSize = errors.New("exceeded max combined manifest file size")
	// helmConcurrencyDefault if true then helm concurrent manifest generation is enabled
	// TODO: remove env variable and usage of .argocd-allow-concurrency once we are sure that it is safe to enable it by default
	helmConcurrencyDefault = env.ParseBoolFromEnv("ARGOCD_HELM_ALLOW_CONCURRENCY", false)
)

// Service implements ManifestService interface
type Service struct {
	gitCredsStore             git.CredsStore
	rootDir                   string
	gitRepoPaths              io.TempPaths
	chartPaths                io.TempPaths
	gitRepoInitializer        func(rootPath string) goio.Closer
	repoLock                  *repositoryLock
	cache                     *cache.Cache
	parallelismLimitSemaphore *semaphore.Weighted
	metricsServer             *metrics.MetricsServer
	resourceTracking          argo.ResourceTracking
	newGitClient              func(rawRepoURL string, root string, creds git.Creds, insecure bool, enableLfs bool, proxy string, opts ...git.ClientOpts) (git.Client, error)
	newHelmClient             func(repoURL string, creds helm.Creds, enableOci bool, proxy string, opts ...helm.ClientOpts) helm.Client
	initConstants             RepoServerInitConstants
	// now is usually just time.Now, but may be replaced by unit tests for testing purposes
	now func() time.Time
}

type RepoServerInitConstants struct {
	ParallelismLimit                             int64
	PauseGenerationAfterFailedGenerationAttempts int
	PauseGenerationOnFailureForMinutes           int
	PauseGenerationOnFailureForRequests          int
	SubmoduleEnabled                             bool
	MaxCombinedDirectoryManifestsSize            resource.Quantity
	CMPTarExcludedGlobs                          []string
	AllowOutOfBoundsSymlinks                     bool
	StreamedManifestMaxExtractedSize             int64
	StreamedManifestMaxTarSize                   int64
	HelmManifestMaxExtractedSize                 int64
	HelmRegistryMaxIndexSize                     int64
	DisableHelmManifestMaxExtractedSize          bool
	IncludeHiddenDirectories                     bool
}

// NewService returns a new instance of the Manifest service
func NewService(metricsServer *metrics.MetricsServer, cache *cache.Cache, initConstants RepoServerInitConstants, resourceTracking argo.ResourceTracking, gitCredsStore git.CredsStore, rootDir string) *Service {
	var parallelismLimitSemaphore *semaphore.Weighted
	if initConstants.ParallelismLimit > 0 {
		parallelismLimitSemaphore = semaphore.NewWeighted(initConstants.ParallelismLimit)
	}
	repoLock := NewRepositoryLock()
	gitRandomizedPaths := io.NewRandomizedTempPaths(rootDir)
	helmRandomizedPaths := io.NewRandomizedTempPaths(rootDir)
	return &Service{
		parallelismLimitSemaphore: parallelismLimitSemaphore,
		repoLock:                  repoLock,
		cache:                     cache,
		metricsServer:             metricsServer,
		newGitClient:              git.NewClientExt,
		resourceTracking:          resourceTracking,
		newHelmClient: func(repoURL string, creds helm.Creds, enableOci bool, proxy string, opts ...helm.ClientOpts) helm.Client {
			return helm.NewClientWithLock(repoURL, creds, sync.NewKeyLock(), enableOci, proxy, opts...)
		},
		initConstants:      initConstants,
		now:                time.Now,
		gitCredsStore:      gitCredsStore,
		gitRepoPaths:       gitRandomizedPaths,
		chartPaths:         helmRandomizedPaths,
		gitRepoInitializer: directoryPermissionInitializer,
		rootDir:            rootDir,
	}
}

func (s *Service) Init() error {
	_, err := os.Stat(s.rootDir)
	if os.IsNotExist(err) {
		return os.MkdirAll(s.rootDir, 0o300)
	}
	if err == nil {
		// give itself read permissions to list previously written directories
		err = os.Chmod(s.rootDir, 0o700)
	}
	var dirEntries []fs.DirEntry
	if err == nil {
		dirEntries, err = os.ReadDir(s.rootDir)
	}
	if err != nil {
		log.Warnf("Failed to restore cloned repositories paths: %v", err)
		return nil
	}

	for _, file := range dirEntries {
		if !file.IsDir() {
			continue
		}
		fullPath := filepath.Join(s.rootDir, file.Name())
		closer := s.gitRepoInitializer(fullPath)
		if repo, err := gogit.PlainOpen(fullPath); err == nil {
			if remotes, err := repo.Remotes(); err == nil && len(remotes) > 0 && len(remotes[0].Config().URLs) > 0 {
				s.gitRepoPaths.Add(git.NormalizeGitURL(remotes[0].Config().URLs[0]), fullPath)
			}
		}
		io.Close(closer)
	}
	// remove read permissions since no-one should be able to list the directories
	return os.Chmod(s.rootDir, 0o300)
}

// ListRefs List a subset of the refs (currently, branches and tags) of a git repo
func (s *Service) ListRefs(ctx context.Context, q *apiclient.ListRefsRequest) (*apiclient.Refs, error) {
	gitClient, err := s.newClient(q.Repo)
	if err != nil {
		return nil, fmt.Errorf("error creating git client: %w", err)
	}

	s.metricsServer.IncPendingRepoRequest(q.Repo.Repo)
	defer s.metricsServer.DecPendingRepoRequest(q.Repo.Repo)

	refs, err := gitClient.LsRefs()
	if err != nil {
		return nil, err
	}

	res := apiclient.Refs{
		Branches: refs.Branches,
		Tags:     refs.Tags,
	}

	return &res, nil
}

// ListApps lists the contents of a GitHub repo
func (s *Service) ListApps(ctx context.Context, q *apiclient.ListAppsRequest) (*apiclient.AppList, error) {
	gitClient, commitSHA, err := s.newClientResolveRevision(q.Repo, q.Revision)
	if err != nil {
		return nil, fmt.Errorf("error setting up git client and resolving given revision: %w", err)
	}
	if apps, err := s.cache.ListApps(q.Repo.Repo, commitSHA); err == nil {
		log.Infof("cache hit: %s/%s", q.Repo.Repo, q.Revision)
		return &apiclient.AppList{Apps: apps}, nil
	}

	s.metricsServer.IncPendingRepoRequest(q.Repo.Repo)
	defer s.metricsServer.DecPendingRepoRequest(q.Repo.Repo)

	closer, err := s.repoLock.Lock(gitClient.Root(), commitSHA, true, func() (goio.Closer, error) {
		return s.checkoutRevision(gitClient, commitSHA, s.initConstants.SubmoduleEnabled)
	})
	if err != nil {
		return nil, fmt.Errorf("error acquiring repository lock: %w", err)
	}

	defer io.Close(closer)
	apps, err := discovery.Discover(ctx, gitClient.Root(), gitClient.Root(), q.EnabledSourceTypes, s.initConstants.CMPTarExcludedGlobs, []string{})
	if err != nil {
		return nil, fmt.Errorf("error discovering applications: %w", err)
	}
	err = s.cache.SetApps(q.Repo.Repo, commitSHA, apps)
	if err != nil {
		log.Warnf("cache set error %s/%s: %v", q.Repo.Repo, commitSHA, err)
	}
	res := apiclient.AppList{Apps: apps}
	return &res, nil
}

// ListPlugins lists the contents of a GitHub repo
func (s *Service) ListPlugins(ctx context.Context, _ *empty.Empty) (*apiclient.PluginList, error) {
	pluginSockFilePath := common.GetPluginSockFilePath()

	sockFiles, err := os.ReadDir(pluginSockFilePath)
	if err != nil {
		return nil, fmt.Errorf("failed to get plugins from dir %v, error=%w", pluginSockFilePath, err)
	}

	var plugins []*apiclient.PluginInfo
	for _, file := range sockFiles {
		if file.Type() == os.ModeSocket {
			plugins = append(plugins, &apiclient.PluginInfo{Name: strings.TrimSuffix(file.Name(), ".sock")})
		}
	}

	res := apiclient.PluginList{Items: plugins}
	return &res, nil
}

type operationSettings struct {
	sem             *semaphore.Weighted
	noCache         bool
	noRevisionCache bool
	allowConcurrent bool
}

// operationContext contains request values which are generated by runRepoOperation (on demand) by a call to the
// provided operationContextSrc function.
type operationContext struct {
	// application path or helm chart path
	appPath string

	// output of 'git verify-(tag/commit)', if signature verification is enabled (otherwise "")
	verificationResult string
}

// The 'operation' function parameter of 'runRepoOperation' may call this function to retrieve
// the appPath or GPG verificationResult.
// Failure to generate either of these values will return an error which may be cached by
// the calling function (for example, 'runManifestGen')
type operationContextSrc = func() (*operationContext, error)

// runRepoOperation downloads either git folder or helm chart and executes specified operation
// - Returns a value from the cache if present (by calling getCached(...)); if no value is present, the
// provide operation(...) is called. The specific return type of this function is determined by the
// calling function, via the provided  getCached(...) and operation(...) function.
func (s *Service) runRepoOperation(
	ctx context.Context,
	revision string,
	repo *v1alpha1.Repository,
	source *v1alpha1.ApplicationSource,
	verifyCommit bool,
	cacheFn func(cacheKey string, refSourceCommitSHAs cache.ResolvedRevisions, firstInvocation bool) (bool, error),
	operation func(repoRoot, commitSHA, cacheKey string, ctxSrc operationContextSrc) error,
	settings operationSettings,
	hasMultipleSources bool,
	refSources map[string]*v1alpha1.RefTarget,
) error {
	if sanitizer, ok := grpc.SanitizerFromContext(ctx); ok {
		// make sure a randomized path replaced with '.' in the error message
		sanitizer.AddRegexReplacement(getRepoSanitizerRegex(s.rootDir), "<path to cached source>")
	}

	var gitClient git.Client
	var helmClient helm.Client
	var err error
	gitClientOpts := git.WithCache(s.cache, !settings.noRevisionCache && !settings.noCache)
	revision = textutils.FirstNonEmpty(revision, source.TargetRevision)
	unresolvedRevision := revision
	if source.IsHelm() {
		helmClient, revision, err = s.newHelmClientResolveRevision(repo, revision, source.Chart, settings.noCache || settings.noRevisionCache)
		if err != nil {
			return err
		}
	} else {
		gitClient, revision, err = s.newClientResolveRevision(repo, revision, gitClientOpts)
		if err != nil {
			return err
		}
	}

	repoRefs, err := resolveReferencedSources(hasMultipleSources, source.Helm, refSources, s.newClientResolveRevision, gitClientOpts)
	if err != nil {
		return err
	}

	if !settings.noCache {
		if ok, err := cacheFn(revision, repoRefs, true); ok {
			return err
		}
	}

	s.metricsServer.IncPendingRepoRequest(repo.Repo)
	defer s.metricsServer.DecPendingRepoRequest(repo.Repo)

	if settings.sem != nil {
		err = settings.sem.Acquire(ctx, 1)
		if err != nil {
			return err
		}
		defer settings.sem.Release(1)
	}

	if source.IsHelm() {
		if settings.noCache {
			err = helmClient.CleanChartCache(source.Chart, revision, repo.Project)
			if err != nil {
				return err
			}
		}
		helmPassCredentials := false
		if source.Helm != nil {
			helmPassCredentials = source.Helm.PassCredentials
		}
		chartPath, closer, err := helmClient.ExtractChart(source.Chart, revision, repo.Project, helmPassCredentials, s.initConstants.HelmManifestMaxExtractedSize, s.initConstants.DisableHelmManifestMaxExtractedSize)
		if err != nil {
			return err
		}
		defer io.Close(closer)
		if !s.initConstants.AllowOutOfBoundsSymlinks {
			err := argopath.CheckOutOfBoundsSymlinks(chartPath)
			if err != nil {
				oobError := &argopath.OutOfBoundsSymlinkError{}
				if errors.As(err, &oobError) {
					log.WithFields(log.Fields{
						common.SecurityField: common.SecurityHigh,
						"chart":              source.Chart,
						"revision":           revision,
						"file":               oobError.File,
					}).Warn("chart contains out-of-bounds symlink")
					return fmt.Errorf("chart contains out-of-bounds symlinks. file: %s", oobError.File)
				} else {
					return err
				}
			}
		}
		return operation(chartPath, revision, revision, func() (*operationContext, error) {
			return &operationContext{chartPath, ""}, nil
		})
	} else {
		closer, err := s.repoLock.Lock(gitClient.Root(), revision, settings.allowConcurrent, func() (goio.Closer, error) {
			return s.checkoutRevision(gitClient, revision, s.initConstants.SubmoduleEnabled)
		})
		if err != nil {
			return err
		}

		defer io.Close(closer)

		if !s.initConstants.AllowOutOfBoundsSymlinks {
			err := argopath.CheckOutOfBoundsSymlinks(gitClient.Root())
			if err != nil {
				oobError := &argopath.OutOfBoundsSymlinkError{}
				if errors.As(err, &oobError) {
					log.WithFields(log.Fields{
						common.SecurityField: common.SecurityHigh,
						"repo":               repo.Repo,
						"revision":           revision,
						"file":               oobError.File,
					}).Warn("repository contains out-of-bounds symlink")
					return fmt.Errorf("repository contains out-of-bounds symlinks. file: %s", oobError.File)
				} else {
					return err
				}
			}
		}

		var commitSHA string
		if hasMultipleSources {
			commitSHA = revision
		} else {
			commit, err := gitClient.CommitSHA()
			if err != nil {
				return fmt.Errorf("failed to get commit SHA: %w", err)
			}
			commitSHA = commit
		}

		// double-check locking
		if !settings.noCache {
			if ok, err := cacheFn(revision, repoRefs, false); ok {
				return err
			}
		}

		// Here commitSHA refers to the SHA of the actual commit, whereas revision refers to the branch/tag name etc
		// We use the commitSHA to generate manifests and store them in cache, and revision to retrieve them from cache
		return operation(gitClient.Root(), commitSHA, revision, func() (*operationContext, error) {
			var signature string
			if verifyCommit {
				// When the revision is an annotated tag, we need to pass the unresolved revision (i.e. the tag name)
				// to the verification routine. For everything else, we work with the SHA that the target revision is
				// pointing to (i.e. the resolved revision).
				var rev string
				if gitClient.IsAnnotatedTag(revision) {
					rev = unresolvedRevision
				} else {
					rev = revision
				}
				signature, err = gitClient.VerifyCommitSignature(rev)
				if err != nil {
					return nil, err
				}
			}
			appPath, err := argopath.Path(gitClient.Root(), source.Path)
			if err != nil {
				return nil, err
			}
			return &operationContext{appPath, signature}, nil
		})
	}
}

func getRepoSanitizerRegex(rootDir string) *regexp.Regexp {
	// This regex assumes that the sensitive part of the path (the component immediately after "rootDir") contains no
	// spaces. This assumption allows us to avoid sanitizing "more info" in "/tmp/_argocd-repo/SENSITIVE more info".
	//
	// The no-spaces assumption holds for our actual use case, which is "/tmp/_argocd-repo/{random UUID}". The UUID will
	// only ever contain digits and hyphens.
	return regexp.MustCompile(regexp.QuoteMeta(rootDir) + `/[^ /]*`)
}

type gitClientGetter func(repo *v1alpha1.Repository, revision string, opts ...git.ClientOpts) (git.Client, string, error)

// resolveReferencedSources resolves the revisions for the given referenced sources. This lets us invalidate the cached
// when one or more referenced sources change.
//
// Much of this logic is duplicated in runManifestGenAsync. If making changes here, check whether runManifestGenAsync
// should be updated.
func resolveReferencedSources(hasMultipleSources bool, source *v1alpha1.ApplicationSourceHelm, refSources map[string]*v1alpha1.RefTarget, newClientResolveRevision gitClientGetter, gitClientOpts git.ClientOpts) (map[string]string, error) {
	repoRefs := make(map[string]string)
	if !hasMultipleSources || source == nil {
		return repoRefs, nil
	}

	refFileParams := make([]string, 0)
	for _, fileParam := range source.FileParameters {
		refFileParams = append(refFileParams, fileParam.Path)
	}
	refCandidates := append(source.ValueFiles, refFileParams...)

	for _, valueFile := range refCandidates {
		if strings.HasPrefix(valueFile, "$") {
			refVar := strings.Split(valueFile, "/")[0]

			refSourceMapping, ok := refSources[refVar]
			if !ok {
				if len(refSources) == 0 {
					return nil, fmt.Errorf("source referenced %q, but no source has a 'ref' field defined", refVar)
				}
				refKeys := make([]string, 0)
				for refKey := range refSources {
					refKeys = append(refKeys, refKey)
				}
				return nil, fmt.Errorf("source referenced %q, which is not one of the available sources (%s)", refVar, strings.Join(refKeys, ", "))
			}
			if refSourceMapping.Chart != "" {
				return nil, fmt.Errorf("source has a 'chart' field defined, but Helm charts are not yet not supported for 'ref' sources")
			}
			normalizedRepoURL := git.NormalizeGitURL(refSourceMapping.Repo.Repo)
			_, ok = repoRefs[normalizedRepoURL]
			if !ok {
				_, referencedCommitSHA, err := newClientResolveRevision(&refSourceMapping.Repo, refSourceMapping.TargetRevision, gitClientOpts)
				if err != nil {
					log.Errorf("Failed to get git client for repo %s: %v", refSourceMapping.Repo.Repo, err)
					return nil, fmt.Errorf("failed to get git client for repo %s", refSourceMapping.Repo.Repo)
				}

				repoRefs[normalizedRepoURL] = referencedCommitSHA
			}
		}
	}
	return repoRefs, nil
}

func (s *Service) GenerateManifest(ctx context.Context, q *apiclient.ManifestRequest) (*apiclient.ManifestResponse, error) {
	var res *apiclient.ManifestResponse
	var err error

	// Skip this path for ref only sources
	if q.HasMultipleSources && q.ApplicationSource.Path == "" && !q.ApplicationSource.IsHelm() && q.ApplicationSource.IsRef() {
		log.Debugf("Skipping manifest generation for ref only source for application: %s and ref %s", q.AppName, q.ApplicationSource.Ref)
		_, revision, err := s.newClientResolveRevision(q.Repo, q.Revision, git.WithCache(s.cache, !q.NoRevisionCache && !q.NoCache))
		res = &apiclient.ManifestResponse{
			Revision: revision,
		}
		return res, err
	}

	cacheFn := func(cacheKey string, refSourceCommitSHAs cache.ResolvedRevisions, firstInvocation bool) (bool, error) {
		ok, resp, err := s.getManifestCacheEntry(cacheKey, q, refSourceCommitSHAs, firstInvocation)
		res = resp
		return ok, err
	}

	tarConcluded := false
	var promise *ManifestResponsePromise

	operation := func(repoRoot, commitSHA, cacheKey string, ctxSrc operationContextSrc) error {
		// do not generate manifests if Path and Chart fields are not set for a source in Multiple Sources
		if q.HasMultipleSources && q.ApplicationSource.Path == "" && q.ApplicationSource.Chart == "" {
			log.WithFields(map[string]interface{}{
				"source": q.ApplicationSource,
			}).Debugf("not generating manifests as path and chart fields are empty")
			res = &apiclient.ManifestResponse{
				Revision: commitSHA,
			}
			return nil
		}

		promise = s.runManifestGen(ctx, repoRoot, commitSHA, cacheKey, ctxSrc, q)
		// The fist channel to send the message will resume this operation.
		// The main purpose for using channels here is to be able to unlock
		// the repository as soon as the lock in not required anymore. In
		// case of CMP the repo is compressed (tgz) and sent to the cmp-server
		// for manifest generation.
		select {
		case err := <-promise.errCh:
			return err
		case resp := <-promise.responseCh:
			res = resp
		case tarDone := <-promise.tarDoneCh:
			tarConcluded = tarDone
		}
		return nil
	}

	settings := operationSettings{sem: s.parallelismLimitSemaphore, noCache: q.NoCache, noRevisionCache: q.NoRevisionCache, allowConcurrent: q.ApplicationSource.AllowsConcurrentProcessing()}
	err = s.runRepoOperation(ctx, q.Revision, q.Repo, q.ApplicationSource, q.VerifySignature, cacheFn, operation, settings, q.HasMultipleSources, q.RefSources)

	// if the tarDoneCh message is sent it means that the manifest
	// generation is being managed by the cmp-server. In this case
	// we have to wait for the responseCh to send the manifest
	// response.
	if tarConcluded && res == nil {
		select {
		case resp := <-promise.responseCh:
			res = resp
		case err := <-promise.errCh:
			return nil, err
		}
	}
	return res, err
}

func (s *Service) GenerateManifestWithFiles(stream apiclient.RepoServerService_GenerateManifestWithFilesServer) error {
	workDir, err := files.CreateTempDir("")
	if err != nil {
		return fmt.Errorf("error creating temp dir: %w", err)
	}
	defer func() {
		if err := os.RemoveAll(workDir); err != nil {
			// we panic here as the workDir may contain sensitive information
			log.WithField(common.SecurityField, common.SecurityCritical).Errorf("error removing generate manifest workdir: %v", err)
			panic(fmt.Sprintf("error removing generate manifest workdir: %s", err))
		}
	}()

	req, metadata, err := manifeststream.ReceiveManifestFileStream(stream.Context(), stream, workDir, s.initConstants.StreamedManifestMaxTarSize, s.initConstants.StreamedManifestMaxExtractedSize)
	if err != nil {
		return fmt.Errorf("error receiving manifest file stream: %w", err)
	}

	if !s.initConstants.AllowOutOfBoundsSymlinks {
		err := argopath.CheckOutOfBoundsSymlinks(workDir)
		if err != nil {
			oobError := &argopath.OutOfBoundsSymlinkError{}
			if errors.As(err, &oobError) {
				log.WithFields(log.Fields{
					common.SecurityField: common.SecurityHigh,
					"file":               oobError.File,
				}).Warn("streamed files contains out-of-bounds symlink")
				return fmt.Errorf("streamed files contains out-of-bounds symlinks. file: %s", oobError.File)
			} else {
				return err
			}
		}
	}

	promise := s.runManifestGen(stream.Context(), workDir, "streamed", metadata.Checksum, func() (*operationContext, error) {
		appPath, err := argopath.Path(workDir, req.ApplicationSource.Path)
		if err != nil {
			return nil, fmt.Errorf("failed to get app path: %w", err)
		}
		return &operationContext{appPath, ""}, nil
	}, req)

	var res *apiclient.ManifestResponse
	tarConcluded := false

	select {
	case err := <-promise.errCh:
		return err
	case tarDone := <-promise.tarDoneCh:
		tarConcluded = tarDone
	case resp := <-promise.responseCh:
		res = resp
	}

	if tarConcluded && res == nil {
		select {
		case resp := <-promise.responseCh:
			res = resp
		case err := <-promise.errCh:
			return err
		}
	}

	err = stream.SendAndClose(res)
	return err
}

type ManifestResponsePromise struct {
	responseCh <-chan *apiclient.ManifestResponse
	tarDoneCh  <-chan bool
	errCh      <-chan error
}

func NewManifestResponsePromise(responseCh <-chan *apiclient.ManifestResponse, tarDoneCh <-chan bool, errCh chan error) *ManifestResponsePromise {
	return &ManifestResponsePromise{
		responseCh: responseCh,
		tarDoneCh:  tarDoneCh,
		errCh:      errCh,
	}
}

type generateManifestCh struct {
	responseCh chan<- *apiclient.ManifestResponse
	tarDoneCh  chan<- bool
	errCh      chan<- error
}

// runManifestGen will be called by runRepoOperation if:
// - the cache does not contain a value for this key
// - or, the cache does contain a value for this key, but it is an expired manifest generation entry
// - or, NoCache is true
// Returns a ManifestResponse, or an error, but not both
func (s *Service) runManifestGen(ctx context.Context, repoRoot, commitSHA, cacheKey string, opContextSrc operationContextSrc, q *apiclient.ManifestRequest) *ManifestResponsePromise {
	responseCh := make(chan *apiclient.ManifestResponse)
	tarDoneCh := make(chan bool)
	errCh := make(chan error)
	responsePromise := NewManifestResponsePromise(responseCh, tarDoneCh, errCh)

	channels := &generateManifestCh{
		responseCh: responseCh,
		tarDoneCh:  tarDoneCh,
		errCh:      errCh,
	}
	go s.runManifestGenAsync(ctx, repoRoot, commitSHA, cacheKey, opContextSrc, q, channels)
	return responsePromise
}

type repoRef struct {
	// revision is the git revision - can be any valid revision like a branch, tag, or commit SHA.
	revision string
	// commitSHA is the actual commit to which revision refers.
	commitSHA string
	// key is the name of the key which was used to reference this repo.
	key string
}

func (s *Service) runManifestGenAsync(ctx context.Context, repoRoot, commitSHA, cacheKey string, opContextSrc operationContextSrc, q *apiclient.ManifestRequest, ch *generateManifestCh) {
	defer func() {
		close(ch.errCh)
		close(ch.responseCh)
	}()

	// GenerateManifests mutates the source (applies overrides). Those overrides shouldn't be reflected in the cache
	// key. Overrides will break the cache anyway, because changes to overrides will change the revision.
	appSourceCopy := q.ApplicationSource.DeepCopy()
	repoRefs := make(map[string]repoRef)

	var manifestGenResult *apiclient.ManifestResponse
	opContext, err := opContextSrc()
	if err == nil {
		// Much of the multi-source handling logic is duplicated in resolveReferencedSources. If making changes here,
		// check whether they should be replicated in resolveReferencedSources.
		if q.HasMultipleSources {
			if q.ApplicationSource.Helm != nil {
				refFileParams := make([]string, 0)
				for _, fileParam := range q.ApplicationSource.Helm.FileParameters {
					refFileParams = append(refFileParams, fileParam.Path)
				}
				refCandidates := append(q.ApplicationSource.Helm.ValueFiles, refFileParams...)

				// Checkout every one of the referenced sources to the target revision before generating Manifests
				for _, valueFile := range refCandidates {
					if strings.HasPrefix(valueFile, "$") {
						refVar := strings.Split(valueFile, "/")[0]

						refSourceMapping, ok := q.RefSources[refVar]
						if !ok {
							if len(q.RefSources) == 0 {
								ch.errCh <- fmt.Errorf("source referenced %q, but no source has a 'ref' field defined", refVar)
							}
							refKeys := make([]string, 0)
							for refKey := range q.RefSources {
								refKeys = append(refKeys, refKey)
							}
							ch.errCh <- fmt.Errorf("source referenced %q, which is not one of the available sources (%s)", refVar, strings.Join(refKeys, ", "))
							return
						}
						if refSourceMapping.Chart != "" {
							ch.errCh <- fmt.Errorf("source has a 'chart' field defined, but Helm charts are not yet not supported for 'ref' sources")
							return
						}
						normalizedRepoURL := git.NormalizeGitURL(refSourceMapping.Repo.Repo)
						closer, ok := repoRefs[normalizedRepoURL]
						if ok {
							if closer.revision != refSourceMapping.TargetRevision {
								ch.errCh <- fmt.Errorf("cannot reference multiple revisions for the same repository (%s references %q while %s references %q)", refVar, refSourceMapping.TargetRevision, closer.key, closer.revision)
								return
							}
						} else {
							gitClient, referencedCommitSHA, err := s.newClientResolveRevision(&refSourceMapping.Repo, refSourceMapping.TargetRevision, git.WithCache(s.cache, !q.NoRevisionCache && !q.NoCache))
							if err != nil {
								log.Errorf("Failed to get git client for repo %s: %v", refSourceMapping.Repo.Repo, err)
								ch.errCh <- fmt.Errorf("failed to get git client for repo %s", refSourceMapping.Repo.Repo)
								return
							}

							if git.NormalizeGitURL(q.ApplicationSource.RepoURL) == normalizedRepoURL && commitSHA != referencedCommitSHA {
								ch.errCh <- fmt.Errorf("cannot reference a different revision of the same repository (%s references %q which resolves to %q while the application references %q which resolves to %q)", refVar, refSourceMapping.TargetRevision, referencedCommitSHA, q.Revision, commitSHA)
								return
							}
							closer, err := s.repoLock.Lock(gitClient.Root(), referencedCommitSHA, true, func() (goio.Closer, error) {
								return s.checkoutRevision(gitClient, referencedCommitSHA, s.initConstants.SubmoduleEnabled)
							})
							if err != nil {
								log.Errorf("failed to acquire lock for referenced source %s", normalizedRepoURL)
								ch.errCh <- err
								return
							}
							defer func(closer goio.Closer) {
								err := closer.Close()
								if err != nil {
									log.Errorf("Failed to release repo lock: %v", err)
								}
							}(closer)

							// Symlink check must happen after acquiring lock.
							if !s.initConstants.AllowOutOfBoundsSymlinks {
								err := argopath.CheckOutOfBoundsSymlinks(gitClient.Root())
								if err != nil {
									oobError := &argopath.OutOfBoundsSymlinkError{}
									if errors.As(err, &oobError) {
										log.WithFields(log.Fields{
											common.SecurityField: common.SecurityHigh,
											"repo":               refSourceMapping.Repo,
											"revision":           refSourceMapping.TargetRevision,
											"file":               oobError.File,
										}).Warn("repository contains out-of-bounds symlink")
										ch.errCh <- fmt.Errorf("repository contains out-of-bounds symlinks. file: %s", oobError.File)
										return
									} else {
										ch.errCh <- err
										return
									}
								}
							}

							repoRefs[normalizedRepoURL] = repoRef{revision: refSourceMapping.TargetRevision, commitSHA: referencedCommitSHA, key: refVar}
						}
					}
				}
			}
		}

		manifestGenResult, err = GenerateManifests(ctx, opContext.appPath, repoRoot, commitSHA, q, false, s.gitCredsStore, s.initConstants.MaxCombinedDirectoryManifestsSize, s.gitRepoPaths, WithCMPTarDoneChannel(ch.tarDoneCh), WithCMPTarExcludedGlobs(s.initConstants.CMPTarExcludedGlobs))
	}
	refSourceCommitSHAs := make(map[string]string)
	if len(repoRefs) > 0 {
		for normalizedURL, repoRef := range repoRefs {
			refSourceCommitSHAs[normalizedURL] = repoRef.commitSHA
		}
	}
	if err != nil {
		logCtx := log.WithFields(log.Fields{
			"application":  q.AppName,
			"appNamespace": q.Namespace,
		})

		// If manifest generation error caching is enabled
		if s.initConstants.PauseGenerationAfterFailedGenerationAttempts > 0 {
			cache.LogDebugManifestCacheKeyFields("getting manifests cache", "GenerateManifests error", cacheKey, q.ApplicationSource, q.RefSources, q, q.Namespace, q.TrackingMethod, q.AppLabelKey, q.AppName, refSourceCommitSHAs)

			// Retrieve a new copy (if available) of the cached response: this ensures we are updating the latest copy of the cache,
			// rather than a copy of the cache that occurred before (a potentially lengthy) manifest generation.
			innerRes := &cache.CachedManifestResponse{}
			cacheErr := s.cache.GetManifests(cacheKey, appSourceCopy, q.RefSources, q, q.Namespace, q.TrackingMethod, q.AppLabelKey, q.AppName, innerRes, refSourceCommitSHAs)
			if cacheErr != nil && !errors.Is(cacheErr, cache.ErrCacheMiss) {
				logCtx.Warnf("manifest cache get error %s: %v", appSourceCopy.String(), cacheErr)
				ch.errCh <- cacheErr
				return
			}

			// If this is the first error we have seen, store the time (we only use the first failure, as this
			// value is used for PauseGenerationOnFailureForMinutes)
			if innerRes.FirstFailureTimestamp == 0 {
				innerRes.FirstFailureTimestamp = s.now().Unix()
			}

			cache.LogDebugManifestCacheKeyFields("setting manifests cache", "GenerateManifests error", cacheKey, q.ApplicationSource, q.RefSources, q, q.Namespace, q.TrackingMethod, q.AppLabelKey, q.AppName, refSourceCommitSHAs)

			// Update the cache to include failure information
			innerRes.NumberOfConsecutiveFailures++
			innerRes.MostRecentError = err.Error()
			cacheErr = s.cache.SetManifests(cacheKey, appSourceCopy, q.RefSources, q, q.Namespace, q.TrackingMethod, q.AppLabelKey, q.AppName, innerRes, refSourceCommitSHAs)

			if cacheErr != nil {
				logCtx.Warnf("manifest cache set error %s: %v", appSourceCopy.String(), cacheErr)
				ch.errCh <- cacheErr
				return
			}
		}
		ch.errCh <- err
		return
	}

	cache.LogDebugManifestCacheKeyFields("setting manifests cache", "fresh GenerateManifests response", cacheKey, q.ApplicationSource, q.RefSources, q, q.Namespace, q.TrackingMethod, q.AppLabelKey, q.AppName, refSourceCommitSHAs)

	// Otherwise, no error occurred, so ensure the manifest generation error data in the cache entry is reset before we cache the value
	manifestGenCacheEntry := cache.CachedManifestResponse{
		ManifestResponse:                manifestGenResult,
		NumberOfCachedResponsesReturned: 0,
		NumberOfConsecutiveFailures:     0,
		FirstFailureTimestamp:           0,
		MostRecentError:                 "",
	}
	manifestGenResult.Revision = commitSHA
	manifestGenResult.VerifyResult = opContext.verificationResult
	err = s.cache.SetManifests(cacheKey, appSourceCopy, q.RefSources, q, q.Namespace, q.TrackingMethod, q.AppLabelKey, q.AppName, &manifestGenCacheEntry, refSourceCommitSHAs)
	if err != nil {
		log.Warnf("manifest cache set error %s/%s: %v", appSourceCopy.String(), cacheKey, err)
	}
	ch.responseCh <- manifestGenCacheEntry.ManifestResponse
}

// getManifestCacheEntry returns false if the 'generate manifests' operation should be run by runRepoOperation, e.g.:
// - If the cache result is empty for the requested key
// - If the cache is not empty, but the cached value is a manifest generation error AND we have not yet met the failure threshold (e.g. res.NumberOfConsecutiveFailures > 0 && res.NumberOfConsecutiveFailures <  s.initConstants.PauseGenerationAfterFailedGenerationAttempts)
// - If the cache is not empty, but the cache value is an error AND that generation error has expired
// and returns true otherwise.
// If true is returned, either the second or third parameter (but not both) will contain a value from the cache (a ManifestResponse, or error, respectively)
func (s *Service) getManifestCacheEntry(cacheKey string, q *apiclient.ManifestRequest, refSourceCommitSHAs cache.ResolvedRevisions, firstInvocation bool) (bool, *apiclient.ManifestResponse, error) {
	cache.LogDebugManifestCacheKeyFields("getting manifests cache", "GenerateManifest API call", cacheKey, q.ApplicationSource, q.RefSources, q, q.Namespace, q.TrackingMethod, q.AppLabelKey, q.AppName, refSourceCommitSHAs)

	res := cache.CachedManifestResponse{}
	err := s.cache.GetManifests(cacheKey, q.ApplicationSource, q.RefSources, q, q.Namespace, q.TrackingMethod, q.AppLabelKey, q.AppName, &res, refSourceCommitSHAs)
	if err == nil {
		// The cache contains an existing value

		// If caching of manifest generation errors is enabled, and res is a cached manifest generation error...
		if s.initConstants.PauseGenerationAfterFailedGenerationAttempts > 0 && res.FirstFailureTimestamp > 0 {
			// If we are already in the 'manifest generation caching' state, due to too many consecutive failures...
			if res.NumberOfConsecutiveFailures >= s.initConstants.PauseGenerationAfterFailedGenerationAttempts {
				// Check if enough time has passed to try generation again (e.g. to exit the 'manifest generation caching' state)
				if s.initConstants.PauseGenerationOnFailureForMinutes > 0 {
					elapsedTimeInMinutes := int((s.now().Unix() - res.FirstFailureTimestamp) / 60)

					// After X minutes, reset the cache and retry the operation (e.g. perhaps the error is ephemeral and has passed)
					if elapsedTimeInMinutes >= s.initConstants.PauseGenerationOnFailureForMinutes {
						cache.LogDebugManifestCacheKeyFields("deleting manifests cache", "manifest hash did not match or cached response is empty", cacheKey, q.ApplicationSource, q.RefSources, q, q.Namespace, q.TrackingMethod, q.AppLabelKey, q.AppName, refSourceCommitSHAs)

						// We can now try again, so reset the cache state and run the operation below
						err = s.cache.DeleteManifests(cacheKey, q.ApplicationSource, q.RefSources, q, q.Namespace, q.TrackingMethod, q.AppLabelKey, q.AppName, refSourceCommitSHAs)
						if err != nil {
							log.Warnf("manifest cache set error %s/%s: %v", q.ApplicationSource.String(), cacheKey, err)
						}
						log.Infof("manifest error cache hit and reset: %s/%s", q.ApplicationSource.String(), cacheKey)
						return false, nil, nil
					}
				}

				// Check if enough cached responses have been returned to try generation again (e.g. to exit the 'manifest generation caching' state)
				if s.initConstants.PauseGenerationOnFailureForRequests > 0 && res.NumberOfCachedResponsesReturned > 0 {
					if res.NumberOfCachedResponsesReturned >= s.initConstants.PauseGenerationOnFailureForRequests {
						cache.LogDebugManifestCacheKeyFields("deleting manifests cache", "reset after paused generation count", cacheKey, q.ApplicationSource, q.RefSources, q, q.Namespace, q.TrackingMethod, q.AppLabelKey, q.AppName, refSourceCommitSHAs)

						// We can now try again, so reset the error cache state and run the operation below
						err = s.cache.DeleteManifests(cacheKey, q.ApplicationSource, q.RefSources, q, q.Namespace, q.TrackingMethod, q.AppLabelKey, q.AppName, refSourceCommitSHAs)
						if err != nil {
							log.Warnf("manifest cache set error %s/%s: %v", q.ApplicationSource.String(), cacheKey, err)
						}
						log.Infof("manifest error cache hit and reset: %s/%s", q.ApplicationSource.String(), cacheKey)
						return false, nil, nil
					}
				}

				// Otherwise, manifest generation is still paused
				log.Infof("manifest error cache hit: %s/%s", q.ApplicationSource.String(), cacheKey)

				cachedErrorResponse := fmt.Errorf(cachedManifestGenerationPrefix+": %s", res.MostRecentError)

				if firstInvocation {
					cache.LogDebugManifestCacheKeyFields("setting manifests cache", "update error count", cacheKey, q.ApplicationSource, q.RefSources, q, q.Namespace, q.TrackingMethod, q.AppLabelKey, q.AppName, refSourceCommitSHAs)

					// Increment the number of returned cached responses and push that new value to the cache
					// (if we have not already done so previously in this function)
					res.NumberOfCachedResponsesReturned++
					err = s.cache.SetManifests(cacheKey, q.ApplicationSource, q.RefSources, q, q.Namespace, q.TrackingMethod, q.AppLabelKey, q.AppName, &res, refSourceCommitSHAs)
					if err != nil {
						log.Warnf("manifest cache set error %s/%s: %v", q.ApplicationSource.String(), cacheKey, err)
					}
				}

				return true, nil, cachedErrorResponse
			}

			// Otherwise we are not yet in the manifest generation error state, and not enough consecutive errors have
			// yet occurred to put us in that state.
			log.Infof("manifest error cache miss: %s/%s", q.ApplicationSource.String(), cacheKey)
			return false, res.ManifestResponse, nil
		}

		log.Infof("manifest cache hit: %s/%s", q.ApplicationSource.String(), cacheKey)
		return true, res.ManifestResponse, nil
	}

	if !errors.Is(err, cache.ErrCacheMiss) {
		log.Warnf("manifest cache error %s: %v", q.ApplicationSource.String(), err)
	} else {
		log.Infof("manifest cache miss: %s/%s", q.ApplicationSource.String(), cacheKey)
	}

	return false, nil, nil
}

func getHelmRepos(appPath string, repositories []*v1alpha1.Repository, helmRepoCreds []*v1alpha1.RepoCreds) ([]helm.HelmRepository, error) {
	dependencies, err := getHelmDependencyRepos(appPath)
	if err != nil {
		return nil, fmt.Errorf("error retrieving helm dependency repos: %w", err)
	}
	reposByName := make(map[string]*v1alpha1.Repository)
	reposByUrl := make(map[string]*v1alpha1.Repository)
	for _, repo := range repositories {
		reposByUrl[repo.Repo] = repo
		if repo.Name != "" {
			reposByName[repo.Name] = repo
		}
	}

	repos := make([]helm.HelmRepository, 0)
	for _, dep := range dependencies {
		// find matching repo credentials by URL or name
		repo, ok := reposByUrl[dep.Repo]
		if !ok && dep.Name != "" {
			repo, ok = reposByName[dep.Name]
		}
		if !ok {
			// if no matching repo credentials found, use the repo creds from the credential list
			repo = &v1alpha1.Repository{Repo: dep.Repo, Name: dep.Name, EnableOCI: dep.EnableOCI}
			if repositoryCredential := getRepoCredential(helmRepoCreds, dep.Repo); repositoryCredential != nil {
				repo.EnableOCI = repositoryCredential.EnableOCI
				repo.Password = repositoryCredential.Password
				repo.Username = repositoryCredential.Username
				repo.SSHPrivateKey = repositoryCredential.SSHPrivateKey
				repo.TLSClientCertData = repositoryCredential.TLSClientCertData
				repo.TLSClientCertKey = repositoryCredential.TLSClientCertKey
			} else if repo.EnableOCI {
				// finally if repo is OCI and no credentials found, use the first OCI credential matching by hostname
				// see https://github.com/argoproj/argo-cd/issues/14636
				for _, cred := range repositories {
					// if the repo is OCI, don't match the repository URL exactly, but only as a dependent repository prefix just like in the getRepoCredential function
					// see https://github.com/argoproj/argo-cd/issues/12436
					if _, err := url.Parse("oci://" + dep.Repo); err == nil && cred.EnableOCI && strings.HasPrefix(dep.Repo, cred.Repo) {
						repo.Username = cred.Username
						repo.Password = cred.Password
						break
					}
				}
			}
		}
		repos = append(repos, helm.HelmRepository{Name: repo.Name, Repo: repo.Repo, Creds: repo.GetHelmCreds(), EnableOci: repo.EnableOCI})
	}
	return repos, nil
}

type dependencies struct {
	Dependencies []repositories `yaml:"dependencies"`
}

type repositories struct {
	Repository string `yaml:"repository"`
}

func getHelmDependencyRepos(appPath string) ([]*v1alpha1.Repository, error) {
	repos := make([]*v1alpha1.Repository, 0)
	f, err := os.ReadFile(filepath.Join(appPath, "Chart.yaml"))
	if err != nil {
		return nil, fmt.Errorf("error reading helm chart from %s: %w", filepath.Join(appPath, "Chart.yaml"), err)
	}

	d := &dependencies{}
	if err = yaml.Unmarshal(f, d); err != nil {
		return nil, fmt.Errorf("error unmarshalling the helm chart while getting helm dependency repos: %w", err)
	}

	for _, r := range d.Dependencies {
		if strings.HasPrefix(r.Repository, "@") {
			repos = append(repos, &v1alpha1.Repository{
				Name: r.Repository[1:],
			})
		} else if strings.HasPrefix(r.Repository, "alias:") {
			repos = append(repos, &v1alpha1.Repository{
				Name: strings.TrimPrefix(r.Repository, "alias:"),
			})
		} else if u, err := url.Parse(r.Repository); err == nil && (u.Scheme == "https" || u.Scheme == "oci") {
			repo := &v1alpha1.Repository{
				// trimming oci:// prefix since it is currently not supported by Argo CD (OCI repos just have no scheme)
				Repo:      strings.TrimPrefix(r.Repository, "oci://"),
				Name:      sanitizeRepoName(r.Repository),
				EnableOCI: u.Scheme == "oci",
			}
			repos = append(repos, repo)
		}
	}

	return repos, nil
}

func sanitizeRepoName(repoName string) string {
	return strings.ReplaceAll(repoName, "/", "-")
}

func isConcurrencyAllowed(appPath string) bool {
	if _, err := os.Stat(path.Join(appPath, allowConcurrencyFile)); err == nil {
		return true
	}
	return false
}

var manifestGenerateLock = sync.NewKeyLock()

// runHelmBuild executes `helm dependency build` in a given path and ensures that it is executed only once
// if multiple threads are trying to run it.
// Multiple goroutines might process same helm app in one repo concurrently when repo server process multiple
// manifest generation requests of the same commit.
func runHelmBuild(appPath string, h helm.Helm) ([]string, error) {
	manifestGenerateLock.Lock(appPath)
	defer manifestGenerateLock.Unlock(appPath)

	// the `helm dependency build` is potentially a time-consuming 1~2 seconds,
	// a marker file is used to check if command already run to avoid running it again unnecessarily
	// the file is removed when repository is re-initialized (e.g. when another commit is processed)
	markerFile := path.Join(appPath, helmDepUpMarkerFile)
	_, err := os.Stat(markerFile)
	if err == nil {
		return []string{}, nil
	} else if !os.IsNotExist(err) {
		return []string{}, err
	}

	commands, err := h.DependencyBuild()
	if err != nil {
		return []string{}, fmt.Errorf("error building helm chart dependencies: %w", err)
	}
	return commands, os.WriteFile(markerFile, []byte("marker"), 0o644)
}

func isSourcePermitted(url string, repos []string) bool {
	p := v1alpha1.AppProject{Spec: v1alpha1.AppProjectSpec{SourceRepos: repos}}
	return p.IsSourcePermitted(v1alpha1.ApplicationSource{RepoURL: url})
}

// helmTemplate runs helm template on the application source and returns the generated manifests as well as a list of
// commands that were executed
func helmTemplate(appPath string, repoRoot string, env *v1alpha1.Env, q *apiclient.ManifestRequest, isLocal bool, gitRepoPaths io.TempPaths) ([]*unstructured.Unstructured, []string, error) {
	// Track the commands executed as part of the helm template operation
	var commands []string

	concurrencyAllowed := helmConcurrencyDefault || isConcurrencyAllowed(appPath)
	if !concurrencyAllowed {
		manifestGenerateLock.Lock(appPath)
		defer manifestGenerateLock.Unlock(appPath)
	}

	// We use the app name as Helm's release name property, which must not
	// contain any underscore characters and must not exceed 53 characters.
	// We are not interested in the fully qualified application name while
	// templating, thus, we just use the name part of the identifier.
	appName, _ := argo.ParseInstanceName(q.AppName, "")

	templateOpts := &helm.TemplateOpts{
		Name:        appName,
		Namespace:   q.ApplicationSource.GetNamespaceOrDefault(q.Namespace),
		KubeVersion: text.SemVer(q.ApplicationSource.GetKubeVersionOrDefault(q.KubeVersion)),
		APIVersions: q.ApplicationSource.GetAPIVersionsOrDefault(q.ApiVersions),
		Set:         map[string]string{},
		SetString:   map[string]string{},
		SetFile:     map[string]pathutil.ResolvedFilePath{},
	}

	appHelm := q.ApplicationSource.Helm
	var version string
	var passCredentials bool
	if appHelm != nil {
		if appHelm.Version != "" {
			version = appHelm.Version
		}
		if appHelm.ReleaseName != "" {
			templateOpts.Name = appHelm.ReleaseName
		}
		if appHelm.Namespace != "" {
			templateOpts.Namespace = appHelm.Namespace
		}
		if templateOpts.Namespace == "" {
			return nil, nil, fmt.Errorf("cannot generate application '%s' without helm namespace", appName)
		}

		resolvedValueFiles, err := getResolvedValueFiles(appPath, repoRoot, env, q.GetValuesFileSchemes(), appHelm.ValueFiles, q.RefSources, gitRepoPaths, appHelm.IgnoreMissingValueFiles)
		if err != nil {
			return nil, nil, fmt.Errorf("error resolving helm value files: %w", err)
		}

		templateOpts.Values = resolvedValueFiles

		if !appHelm.ValuesIsEmpty() {
			rand, err := uuid.NewRandom()
			if err != nil {
				return nil, nil, fmt.Errorf("error generating random filename for Helm values file: %w", err)
			}
			p := path.Join(os.TempDir(), rand.String())
			defer func() {
				// do not remove the directory if it is the source has Ref field set
				if q.ApplicationSource.Ref == "" {
					_ = os.RemoveAll(p)
				}
			}()
			err = os.WriteFile(p, appHelm.ValuesYAML(), 0o644)
			if err != nil {
				return nil, nil, fmt.Errorf("error writing helm values file: %w", err)
			}
			templateOpts.Values = append(templateOpts.Values, pathutil.ResolvedFilePath(p))
		}

		for _, p := range appHelm.Parameters {
			if p.ForceString {
				templateOpts.SetString[p.Name] = p.Value
			} else {
				templateOpts.Set[p.Name] = p.Value
			}
		}
		for _, p := range appHelm.FileParameters {
			var resolvedPath pathutil.ResolvedFilePath
			referencedSource := getReferencedSource(p.Path, q.RefSources)
			if referencedSource != nil {
				// If the $-prefixed path appears to reference another source, do env substitution _after_ resolving the source
				resolvedPath, err = getResolvedRefValueFile(p.Path, env, q.GetValuesFileSchemes(), referencedSource.Repo.Repo, gitRepoPaths, referencedSource.Repo.Project)
				if err != nil {
					return nil, nil, fmt.Errorf("error resolving set-file path: %w", err)
				}
			} else {
				resolvedPath, _, err = pathutil.ResolveValueFilePathOrUrl(appPath, repoRoot, env.Envsubst(p.Path), q.GetValuesFileSchemes())
				if err != nil {
					return nil, nil, fmt.Errorf("error resolving helm value file path: %w", err)
				}
			}
			templateOpts.SetFile[p.Name] = resolvedPath
		}
		passCredentials = appHelm.PassCredentials
		templateOpts.SkipCrds = appHelm.SkipCrds
	}
	if templateOpts.Name == "" {
		templateOpts.Name = q.AppName
	}
	for i, j := range templateOpts.Set {
		templateOpts.Set[i] = env.Envsubst(j)
	}
	for i, j := range templateOpts.SetString {
		templateOpts.SetString[i] = env.Envsubst(j)
	}

	var proxy string
	if q.Repo != nil {
		proxy = q.Repo.Proxy
	}

	helmRepos, err := getHelmRepos(appPath, q.Repos, q.HelmRepoCreds)
	if err != nil {
		return nil, nil, fmt.Errorf("error getting helm repos: %w", err)
	}

	h, err := helm.NewHelmApp(appPath, helmRepos, isLocal, version, proxy, passCredentials)
	if err != nil {
		return nil, nil, fmt.Errorf("error initializing helm app object: %w", err)
	}

	defer h.Dispose()
<<<<<<< HEAD
	command, err := h.Init()
	if err != nil {
		return nil, nil, fmt.Errorf("error initializing helm app: %w", err)
	}
	if command != "" {
		commands = append(commands, command)
	}
=======
>>>>>>> 5ccea0d4

	out, command, err := h.Template(templateOpts)
	if err == nil {
		commands = append(commands, command)
	}
	if err != nil {
		if !helm.IsMissingDependencyErr(err) {
			return nil, nil, err
		}

		var buildCommands []string
		if concurrencyAllowed {
			buildCommands, err = runHelmBuild(appPath, h)
		} else {
			buildCommands, err = h.DependencyBuild()
		}
		commands = append(commands, buildCommands...)

		if err != nil {
			var reposNotPermitted []string
			// We do a sanity check here to give a nicer error message in case any of the Helm repositories are not permitted by
			// the AppProject which the application is a part of
			for _, repo := range helmRepos {
				msg := err.Error()

				chartCannotBeReached := strings.Contains(msg, "is not a valid chart repository or cannot be reached")
				couldNotDownloadChart := strings.Contains(msg, "could not download")

				if (chartCannotBeReached || couldNotDownloadChart) && !isSourcePermitted(repo.Repo, q.ProjectSourceRepos) {
					reposNotPermitted = append(reposNotPermitted, repo.Repo)
				}
			}

			if len(reposNotPermitted) > 0 {
				return nil, nil, status.Errorf(codes.PermissionDenied, "helm repos %s are not permitted in project '%s'", strings.Join(reposNotPermitted, ", "), q.ProjectName)
			}

			return nil, nil, err
		}

		out, command, err = h.Template(templateOpts)
		if err != nil {
			return nil, nil, err
		}
		commands = append(commands, command)
	}
	objs, err := kube.SplitYAML([]byte(out))

	redactedCommands := make([]string, len(commands))
	for i, c := range commands {
		redactedCommands[i] = redactPaths(c, gitRepoPaths)
	}

	return objs, redactedCommands, err
}

func redactPaths(s string, paths io.TempPaths) string {
	if paths == nil {
		return s
	}
	for _, p := range paths.GetPaths() {
		s = strings.ReplaceAll(s, p, ".")
	}
	return s
}

func getResolvedValueFiles(
	appPath string,
	repoRoot string,
	env *v1alpha1.Env,
	allowedValueFilesSchemas []string,
	rawValueFiles []string,
	refSources map[string]*v1alpha1.RefTarget,
	gitRepoPaths io.TempPaths,
	ignoreMissingValueFiles bool,
) ([]pathutil.ResolvedFilePath, error) {
	var resolvedValueFiles []pathutil.ResolvedFilePath
	for _, rawValueFile := range rawValueFiles {
		isRemote := false
		var resolvedPath pathutil.ResolvedFilePath
		var err error

		referencedSource := getReferencedSource(rawValueFile, refSources)
		if referencedSource != nil {
			// If the $-prefixed path appears to reference another source, do env substitution _after_ resolving that source.
			resolvedPath, err = getResolvedRefValueFile(rawValueFile, env, allowedValueFilesSchemas, referencedSource.Repo.Repo, gitRepoPaths, referencedSource.Repo.Project)
			if err != nil {
				return nil, fmt.Errorf("error resolving value file path: %w", err)
			}
		} else {
			// This will resolve val to an absolute path (or a URL)
			resolvedPath, isRemote, err = pathutil.ResolveValueFilePathOrUrl(appPath, repoRoot, env.Envsubst(rawValueFile), allowedValueFilesSchemas)
			if err != nil {
				return nil, fmt.Errorf("error resolving value file path: %w", err)
			}
		}

		if !isRemote {
			_, err = os.Stat(string(resolvedPath))
			if os.IsNotExist(err) {
				if ignoreMissingValueFiles {
					log.Debugf(" %s values file does not exist", resolvedPath)
					continue
				}
			}
		}

		resolvedValueFiles = append(resolvedValueFiles, resolvedPath)
	}
	return resolvedValueFiles, nil
}

func getResolvedRefValueFile(
	rawValueFile string,
	env *v1alpha1.Env,
	allowedValueFilesSchemas []string,
	refSourceRepo string,
	gitRepoPaths io.TempPaths,
	project string,
) (pathutil.ResolvedFilePath, error) {
	pathStrings := strings.Split(rawValueFile, "/")

	keyData, err := json.Marshal(map[string]string{"url": git.NormalizeGitURL(refSourceRepo), "project": project})
	if err != nil {
		return "", err
	}
	repoPath := gitRepoPaths.GetPathIfExists(string(keyData))
	if repoPath == "" {
		return "", fmt.Errorf("failed to find repo %q", refSourceRepo)
	}
	pathStrings[0] = "" // Remove first segment. It will be inserted by pathutil.ResolveValueFilePathOrUrl.
	substitutedPath := strings.Join(pathStrings, "/")

	// Resolve the path relative to the referenced repo and block any attempt at traversal.
	resolvedPath, _, err := pathutil.ResolveValueFilePathOrUrl(repoPath, repoPath, env.Envsubst(substitutedPath), allowedValueFilesSchemas)
	if err != nil {
		return "", fmt.Errorf("error resolving value file path: %w", err)
	}
	return resolvedPath, nil
}

func getReferencedSource(rawValueFile string, refSources map[string]*v1alpha1.RefTarget) *v1alpha1.RefTarget {
	if !strings.HasPrefix(rawValueFile, "$") {
		return nil
	}
	refVar := strings.Split(rawValueFile, "/")[0]
	referencedSource := refSources[refVar]
	return referencedSource
}

func getRepoCredential(repoCredentials []*v1alpha1.RepoCreds, repoURL string) *v1alpha1.RepoCreds {
	for _, cred := range repoCredentials {
		url := strings.TrimPrefix(repoURL, ociPrefix)
		if strings.HasPrefix(url, cred.URL) {
			return cred
		}
	}
	return nil
}

type (
	GenerateManifestOpt func(*generateManifestOpt)
	generateManifestOpt struct {
		cmpTarDoneCh        chan<- bool
		cmpTarExcludedGlobs []string
	}
)

func newGenerateManifestOpt(opts ...GenerateManifestOpt) *generateManifestOpt {
	o := &generateManifestOpt{}
	for _, opt := range opts {
		opt(o)
	}
	return o
}

// WithCMPTarDoneChannel defines the channel to be used to signalize when the tarball
// generation is concluded when generating manifests with the CMP server. This is used
// to unlock the git repo as soon as possible.
func WithCMPTarDoneChannel(ch chan<- bool) GenerateManifestOpt {
	return func(o *generateManifestOpt) {
		o.cmpTarDoneCh = ch
	}
}

// WithCMPTarExcludedGlobs defines globs for files to filter out when streaming the tarball
// to a CMP sidecar.
func WithCMPTarExcludedGlobs(excludedGlobs []string) GenerateManifestOpt {
	return func(o *generateManifestOpt) {
		o.cmpTarExcludedGlobs = excludedGlobs
	}
}

// GenerateManifests generates manifests from a path. Overrides are applied as a side effect on the given ApplicationSource.
func GenerateManifests(ctx context.Context, appPath, repoRoot, revision string, q *apiclient.ManifestRequest, isLocal bool, gitCredsStore git.CredsStore, maxCombinedManifestQuantity resource.Quantity, gitRepoPaths io.TempPaths, opts ...GenerateManifestOpt) (*apiclient.ManifestResponse, error) {
	opt := newGenerateManifestOpt(opts...)
	var targetObjs []*unstructured.Unstructured

	resourceTracking := argo.NewResourceTracking()

	env := newEnv(q, revision)

	// This call mutates q.ApplicationSource to apply overrides
	appSourceType, err := GetAppSourceType(ctx, q.ApplicationSource, appPath, repoRoot, q.AppName, q.EnabledSourceTypes, opt.cmpTarExcludedGlobs, env.Environ())
	if err != nil {
		return nil, fmt.Errorf("error getting app source type: %w", err)
	}
	repoURL := ""
	if q.Repo != nil {
		repoURL = q.Repo.Repo
	}

	var commands []string

	switch appSourceType {
	case v1alpha1.ApplicationSourceTypeHelm:
		targetObjs, commands, err = helmTemplate(appPath, repoRoot, env, q, isLocal, gitRepoPaths)
	case v1alpha1.ApplicationSourceTypeKustomize:
		kustomizeBinary := ""
		if q.KustomizeOptions != nil {
			kustomizeBinary = q.KustomizeOptions.BinaryPath
		}
		k := kustomize.NewKustomizeApp(repoRoot, appPath, q.Repo.GetGitCreds(gitCredsStore), repoURL, kustomizeBinary)
		targetObjs, _, _, err = k.Build(q.ApplicationSource.Kustomize, q.KustomizeOptions, env, &kustomize.BuildOpts{
			KubeVersion: text.SemVer(q.ApplicationSource.GetKubeVersionOrDefault(q.KubeVersion)),
			APIVersions: q.ApplicationSource.GetAPIVersionsOrDefault(q.ApiVersions),
		})
	case v1alpha1.ApplicationSourceTypePlugin:
		pluginName := ""
		if q.ApplicationSource.Plugin != nil {
			pluginName = q.ApplicationSource.Plugin.Name
		}
		// if pluginName is provided it has to be `<metadata.name>-<spec.version>` or just `<metadata.name>` if plugin version is empty
		targetObjs, err = runConfigManagementPluginSidecars(ctx, appPath, repoRoot, pluginName, env, q, opt.cmpTarDoneCh, opt.cmpTarExcludedGlobs)
		if err != nil {
			err = fmt.Errorf("plugin sidecar failed. %s", err.Error())
		}
	case v1alpha1.ApplicationSourceTypeDirectory:
		var directory *v1alpha1.ApplicationSourceDirectory
		if directory = q.ApplicationSource.Directory; directory == nil {
			directory = &v1alpha1.ApplicationSourceDirectory{}
		}
		logCtx := log.WithField("application", q.AppName)
		targetObjs, err = findManifests(logCtx, appPath, repoRoot, env, *directory, q.EnabledSourceTypes, maxCombinedManifestQuantity)
	}
	if err != nil {
		return nil, err
	}

	manifests := make([]string, 0)
	for _, obj := range targetObjs {
		if obj == nil {
			continue
		}

		var targets []*unstructured.Unstructured
		if obj.IsList() {
			err = obj.EachListItem(func(object runtime.Object) error {
				unstructuredObj, ok := object.(*unstructured.Unstructured)
				if ok {
					targets = append(targets, unstructuredObj)
					return nil
				}
				return fmt.Errorf("resource list item has unexpected type")
			})
			if err != nil {
				return nil, err
			}
		} else if isNullList(obj) {
			// noop
		} else {
			targets = []*unstructured.Unstructured{obj}
		}

		for _, target := range targets {
			if q.AppLabelKey != "" && q.AppName != "" && !kube.IsCRD(target) {
				err = resourceTracking.SetAppInstance(target, q.AppLabelKey, q.AppName, q.Namespace, v1alpha1.TrackingMethod(q.TrackingMethod))
				if err != nil {
					return nil, fmt.Errorf("failed to set app instance tracking info on manifest: %w", err)
				}
			}
			manifestStr, err := json.Marshal(target.Object)
			if err != nil {
				return nil, err
			}
			manifests = append(manifests, string(manifestStr))
		}
	}

	return &apiclient.ManifestResponse{
		Manifests:  manifests,
		SourceType: string(appSourceType),
		Commands:   commands,
	}, nil
}

func newEnv(q *apiclient.ManifestRequest, revision string) *v1alpha1.Env {
	shortRevision := revision
	if len(shortRevision) > 7 {
		shortRevision = shortRevision[:7]
	}
	return &v1alpha1.Env{
		&v1alpha1.EnvEntry{Name: "ARGOCD_APP_NAME", Value: q.AppName},
		&v1alpha1.EnvEntry{Name: "ARGOCD_APP_NAMESPACE", Value: q.Namespace},
		&v1alpha1.EnvEntry{Name: "ARGOCD_APP_REVISION", Value: revision},
		&v1alpha1.EnvEntry{Name: "ARGOCD_APP_REVISION_SHORT", Value: shortRevision},
		&v1alpha1.EnvEntry{Name: "ARGOCD_APP_SOURCE_REPO_URL", Value: q.Repo.Repo},
		&v1alpha1.EnvEntry{Name: "ARGOCD_APP_SOURCE_PATH", Value: q.ApplicationSource.Path},
		&v1alpha1.EnvEntry{Name: "ARGOCD_APP_SOURCE_TARGET_REVISION", Value: q.ApplicationSource.TargetRevision},
	}
}

func newEnvRepoQuery(q *apiclient.RepoServerAppDetailsQuery, revision string) *v1alpha1.Env {
	return &v1alpha1.Env{
		&v1alpha1.EnvEntry{Name: "ARGOCD_APP_NAME", Value: q.AppName},
		&v1alpha1.EnvEntry{Name: "ARGOCD_APP_REVISION", Value: revision},
		&v1alpha1.EnvEntry{Name: "ARGOCD_APP_SOURCE_REPO_URL", Value: q.Repo.Repo},
		&v1alpha1.EnvEntry{Name: "ARGOCD_APP_SOURCE_PATH", Value: q.Source.Path},
		&v1alpha1.EnvEntry{Name: "ARGOCD_APP_SOURCE_TARGET_REVISION", Value: q.Source.TargetRevision},
	}
}

// mergeSourceParameters merges parameter overrides from one or more files in
// the Git repo into the given ApplicationSource objects.
//
// If .argocd-source.yaml exists at application's path in repository, it will
// be read and merged. If appName is not the empty string, and a file named
// .argocd-source-<appName>.yaml exists, it will also be read and merged.
func mergeSourceParameters(source *v1alpha1.ApplicationSource, path, appName string) error {
	repoFilePath := filepath.Join(path, repoSourceFile)
	overrides := []string{repoFilePath}
	if appName != "" {
		overrides = append(overrides, filepath.Join(path, fmt.Sprintf(appSourceFile, appName)))
	}

	merged := *source.DeepCopy()

	for _, filename := range overrides {
		info, err := os.Stat(filename)
		if os.IsNotExist(err) {
			continue
		} else if info != nil && info.IsDir() {
			continue
		} else if err != nil {
			// filename should be part of error message here
			return err
		}

		data, err := json.Marshal(merged)
		if err != nil {
			return fmt.Errorf("%s: %w", filename, err)
		}
		patch, err := os.ReadFile(filename)
		if err != nil {
			return fmt.Errorf("%s: %w", filename, err)
		}
		patch, err = yaml.YAMLToJSON(patch)
		if err != nil {
			return fmt.Errorf("%s: %w", filename, err)
		}
		data, err = jsonpatch.MergePatch(data, patch)
		if err != nil {
			return fmt.Errorf("%s: %w", filename, err)
		}
		err = json.Unmarshal(data, &merged)
		if err != nil {
			return fmt.Errorf("%s: %w", filename, err)
		}
	}

	// make sure only config management tools related properties are used and ignore everything else
	merged.Chart = source.Chart
	merged.Path = source.Path
	merged.RepoURL = source.RepoURL
	merged.TargetRevision = source.TargetRevision

	*source = merged
	return nil
}

// GetAppSourceType returns explicit application source type or examines a directory and determines its application source type
func GetAppSourceType(ctx context.Context, source *v1alpha1.ApplicationSource, appPath, repoPath, appName string, enableGenerateManifests map[string]bool, tarExcludedGlobs []string, env []string) (v1alpha1.ApplicationSourceType, error) {
	err := mergeSourceParameters(source, appPath, appName)
	if err != nil {
		return "", fmt.Errorf("error while parsing source parameters: %w", err)
	}

	appSourceType, err := source.ExplicitType()
	if err != nil {
		return "", err
	}
	if appSourceType != nil {
		if !discovery.IsManifestGenerationEnabled(*appSourceType, enableGenerateManifests) {
			log.Debugf("Manifest generation is disabled for '%s'. Assuming plain YAML manifest.", *appSourceType)
			return v1alpha1.ApplicationSourceTypeDirectory, nil
		}
		return *appSourceType, nil
	}
	appType, err := discovery.AppType(ctx, appPath, repoPath, enableGenerateManifests, tarExcludedGlobs, env)
	if err != nil {
		return "", fmt.Errorf("error getting app source type: %w", err)
	}
	return v1alpha1.ApplicationSourceType(appType), nil
}

// isNullList checks if the object is a "List" type where items is null instead of an empty list.
// Handles a corner case where obj.IsList() returns false when a manifest is like:
// ---
// apiVersion: v1
// items: null
// kind: ConfigMapList
func isNullList(obj *unstructured.Unstructured) bool {
	if _, ok := obj.Object["spec"]; ok {
		return false
	}
	if _, ok := obj.Object["status"]; ok {
		return false
	}
	field, ok := obj.Object["items"]
	if !ok {
		return false
	}
	return field == nil
}

var manifestFile = regexp.MustCompile(`^.*\.(yaml|yml|json|jsonnet)$`)

// findManifests looks at all yaml files in a directory and unmarshals them into a list of unstructured objects
func findManifests(logCtx *log.Entry, appPath string, repoRoot string, env *v1alpha1.Env, directory v1alpha1.ApplicationSourceDirectory, enabledManifestGeneration map[string]bool, maxCombinedManifestQuantity resource.Quantity) ([]*unstructured.Unstructured, error) {
	// Validate the directory before loading any manifests to save memory.
	potentiallyValidManifests, err := getPotentiallyValidManifests(logCtx, appPath, repoRoot, directory.Recurse, directory.Include, directory.Exclude, maxCombinedManifestQuantity)
	if err != nil {
		logCtx.Errorf("failed to get potentially valid manifests: %s", err)
		return nil, fmt.Errorf("failed to get potentially valid manifests: %w", err)
	}

	var objs []*unstructured.Unstructured
	for _, potentiallyValidManifest := range potentiallyValidManifests {
		manifestPath := potentiallyValidManifest.path
		manifestFileInfo := potentiallyValidManifest.fileInfo

		if strings.HasSuffix(manifestFileInfo.Name(), ".jsonnet") {
			if !discovery.IsManifestGenerationEnabled(v1alpha1.ApplicationSourceTypeDirectory, enabledManifestGeneration) {
				continue
			}
			vm, err := makeJsonnetVm(appPath, repoRoot, directory.Jsonnet, env)
			if err != nil {
				return nil, err
			}
			jsonStr, err := vm.EvaluateFile(manifestPath)
			if err != nil {
				return nil, status.Errorf(codes.FailedPrecondition, "Failed to evaluate jsonnet %q: %v", manifestFileInfo.Name(), err)
			}

			// attempt to unmarshal either array or single object
			var jsonObjs []*unstructured.Unstructured
			err = json.Unmarshal([]byte(jsonStr), &jsonObjs)
			if err == nil {
				objs = append(objs, jsonObjs...)
			} else {
				var jsonObj unstructured.Unstructured
				err = json.Unmarshal([]byte(jsonStr), &jsonObj)
				if err != nil {
					return nil, status.Errorf(codes.FailedPrecondition, "Failed to unmarshal generated json %q: %v", manifestFileInfo.Name(), err)
				}
				objs = append(objs, &jsonObj)
			}
		} else {
			err := getObjsFromYAMLOrJson(logCtx, manifestPath, manifestFileInfo.Name(), &objs)
			if err != nil {
				return nil, err
			}
		}
	}
	return objs, nil
}

// getObjsFromYAMLOrJson unmarshals the given yaml or json file and appends it to the given list of objects.
func getObjsFromYAMLOrJson(logCtx *log.Entry, manifestPath string, filename string, objs *[]*unstructured.Unstructured) error {
	reader, err := utfutil.OpenFile(manifestPath, utfutil.UTF8)
	if err != nil {
		return status.Errorf(codes.FailedPrecondition, "Failed to open %q", manifestPath)
	}
	defer func() {
		err := reader.Close()
		if err != nil {
			logCtx.Errorf("failed to close %q - potential memory leak", manifestPath)
		}
	}()
	if strings.HasSuffix(filename, ".json") {
		var obj unstructured.Unstructured
		decoder := json.NewDecoder(reader)
		err = decoder.Decode(&obj)
		if err != nil {
			return status.Errorf(codes.FailedPrecondition, "Failed to unmarshal %q: %v", filename, err)
		}
		if decoder.More() {
			return status.Errorf(codes.FailedPrecondition, "Found multiple objects in %q. Only single objects are allowed in JSON files.", filename)
		}
		*objs = append(*objs, &obj)
	} else {
		yamlObjs, err := splitYAMLOrJSON(reader)
		if err != nil {
			if len(yamlObjs) > 0 {
				// If we get here, we had a multiple objects in a single YAML file which had some
				// valid k8s objects, but errors parsing others (within the same file). It's very
				// likely the user messed up a portion of the YAML, so report on that.
				return status.Errorf(codes.FailedPrecondition, "Failed to unmarshal %q: %v", filename, err)
			}
			// Read the whole file to check whether it looks like a manifest.
			out, err := utfutil.ReadFile(manifestPath, utfutil.UTF8)
			// Otherwise, let's see if it looks like a resource, if yes, we return error
			if bytes.Contains(out, []byte("apiVersion:")) &&
				bytes.Contains(out, []byte("kind:")) &&
				bytes.Contains(out, []byte("metadata:")) {
				return status.Errorf(codes.FailedPrecondition, "Failed to unmarshal %q: %v", filename, err)
			}
			// Otherwise, it might be an unrelated YAML file which we will ignore
		}
		*objs = append(*objs, yamlObjs...)
	}
	return nil
}

// splitYAMLOrJSON reads a YAML or JSON file and gets each document as an unstructured object. If the unmarshaller
// encounters an error, objects read up until the error are returned.
func splitYAMLOrJSON(reader goio.Reader) ([]*unstructured.Unstructured, error) {
	d := kubeyaml.NewYAMLOrJSONDecoder(reader, 4096)
	var objs []*unstructured.Unstructured
	for {
		u := &unstructured.Unstructured{}
		if err := d.Decode(&u); err != nil {
			if errors.Is(err, goio.EOF) {
				break
			}
			return objs, fmt.Errorf("failed to unmarshal manifest: %w", err)
		}
		if u == nil {
			continue
		}
		objs = append(objs, u)
	}
	return objs, nil
}

// getPotentiallyValidManifestFile checks whether the given path/FileInfo may be a valid manifest file. Returns a non-nil error if
// there was an error that should not be handled by ignoring the file. Returns non-nil realFileInfo if the file is a
// potential manifest. Returns a non-empty ignoreMessage if there's a message that should be logged about why the file
// was skipped. If realFileInfo is nil and the ignoreMessage is empty, there's no need to log the ignoreMessage; the
// file was skipped for a mundane reason.
//
// The file is still only a "potentially" valid manifest file because it could be invalid JSON or YAML, or it might not
// be a valid Kubernetes resource. This function tests everything possible without actually reading the file.
//
// repoPath must be absolute.
func getPotentiallyValidManifestFile(path string, f os.FileInfo, appPath, repoRoot, include, exclude string) (realFileInfo os.FileInfo, warning string, err error) {
	relPath, err := filepath.Rel(appPath, path)
	if err != nil {
		return nil, "", fmt.Errorf("failed to get relative path of %q: %w", path, err)
	}

	if !manifestFile.MatchString(f.Name()) {
		return nil, "", nil
	}

	// If the file is a symlink, these will be overridden with the destination file's info.
	relRealPath := relPath
	realFileInfo = f

	if files.IsSymlink(f) {
		realPath, err := filepath.EvalSymlinks(path)
		if err != nil {
			if os.IsNotExist(err) {
				return nil, fmt.Sprintf("destination of symlink %q is missing", relPath), nil
			}
			return nil, "", fmt.Errorf("failed to evaluate symlink at %q: %w", relPath, err)
		}
		if !files.Inbound(realPath, repoRoot) {
			return nil, "", fmt.Errorf("illegal filepath in symlink at %q", relPath)
		}
		realFileInfo, err = os.Stat(realPath)
		if err != nil {
			if os.IsNotExist(err) {
				// This should have been caught by filepath.EvalSymlinks, but check again since that function's docs
				// don't promise to return this error.
				return nil, fmt.Sprintf("destination of symlink %q is missing at %q", relPath, realPath), nil
			}
			return nil, "", fmt.Errorf("failed to get file info for symlink at %q to %q: %w", relPath, realPath, err)
		}
		relRealPath, err = filepath.Rel(repoRoot, realPath)
		if err != nil {
			return nil, "", fmt.Errorf("failed to get relative path of %q: %w", realPath, err)
		}
	}

	// FileInfo.Size() behavior is platform-specific for non-regular files. Allow only regular files, so we guarantee
	// accurate file sizes.
	if !realFileInfo.Mode().IsRegular() {
		return nil, fmt.Sprintf("ignoring symlink at %q to non-regular file %q", relPath, relRealPath), nil
	}

	if exclude != "" && glob.Match(exclude, relPath) {
		return nil, "", nil
	}

	if include != "" && !glob.Match(include, relPath) {
		return nil, "", nil
	}

	return realFileInfo, "", nil
}

type potentiallyValidManifest struct {
	path     string
	fileInfo os.FileInfo
}

// getPotentiallyValidManifests ensures that 1) there are no errors while checking for potential manifest files in the given dir
// and 2) the combined file size of the potentially-valid manifest files does not exceed the limit.
func getPotentiallyValidManifests(logCtx *log.Entry, appPath string, repoRoot string, recurse bool, include string, exclude string, maxCombinedManifestQuantity resource.Quantity) ([]potentiallyValidManifest, error) {
	maxCombinedManifestFileSize := maxCombinedManifestQuantity.Value()
	currentCombinedManifestFileSize := int64(0)

	var potentiallyValidManifests []potentiallyValidManifest
	err := filepath.Walk(appPath, func(path string, f os.FileInfo, err error) error {
		if err != nil {
			return err
		}

		if f.IsDir() {
			if path != appPath && !recurse {
				return filepath.SkipDir
			}
			return nil
		}

		realFileInfo, warning, err := getPotentiallyValidManifestFile(path, f, appPath, repoRoot, include, exclude)
		if err != nil {
			return fmt.Errorf("invalid manifest file %q: %w", path, err)
		}
		if realFileInfo == nil {
			if warning != "" {
				logCtx.Warnf("skipping manifest file %q: %s", path, warning)
			}
			return nil
		}
		// Don't count jsonnet file size against max. It's jsonnet's responsibility to manage memory usage.
		if !strings.HasSuffix(f.Name(), ".jsonnet") {
			// We use the realFileInfo size (which is guaranteed to be a regular file instead of a symlink or other
			// non-regular file) because .Size() behavior is platform-specific for non-regular files.
			currentCombinedManifestFileSize += realFileInfo.Size()
			if maxCombinedManifestFileSize != 0 && currentCombinedManifestFileSize > maxCombinedManifestFileSize {
				return ErrExceededMaxCombinedManifestFileSize
			}
		}
		potentiallyValidManifests = append(potentiallyValidManifests, potentiallyValidManifest{path: path, fileInfo: f})
		return nil
	})
	if err != nil {
		// Not wrapping, because this error should be wrapped by the caller.
		return nil, err
	}

	return potentiallyValidManifests, nil
}

func makeJsonnetVm(appPath string, repoRoot string, sourceJsonnet v1alpha1.ApplicationSourceJsonnet, env *v1alpha1.Env) (*jsonnet.VM, error) {
	vm := jsonnet.MakeVM()
	for i, j := range sourceJsonnet.TLAs {
		sourceJsonnet.TLAs[i].Value = env.Envsubst(j.Value)
	}
	for i, j := range sourceJsonnet.ExtVars {
		sourceJsonnet.ExtVars[i].Value = env.Envsubst(j.Value)
	}
	for _, arg := range sourceJsonnet.TLAs {
		if arg.Code {
			vm.TLACode(arg.Name, arg.Value)
		} else {
			vm.TLAVar(arg.Name, arg.Value)
		}
	}
	for _, extVar := range sourceJsonnet.ExtVars {
		if extVar.Code {
			vm.ExtCode(extVar.Name, extVar.Value)
		} else {
			vm.ExtVar(extVar.Name, extVar.Value)
		}
	}

	// Jsonnet Imports relative to the repository path
	jpaths := []string{appPath}
	for _, p := range sourceJsonnet.Libs {
		// the jsonnet library path is relative to the repository root, not application path
		jpath, err := pathutil.ResolveFileOrDirectoryPath(repoRoot, repoRoot, p)
		if err != nil {
			return nil, err
		}
		jpaths = append(jpaths, string(jpath))
	}

	vm.Importer(&jsonnet.FileImporter{
		JPaths: jpaths,
	})

	return vm, nil
}

func getPluginEnvs(env *v1alpha1.Env, q *apiclient.ManifestRequest) ([]string, error) {
	envVars := env.Environ()
	envVars = append(envVars, "KUBE_VERSION="+text.SemVer(q.KubeVersion))
	envVars = append(envVars, "KUBE_API_VERSIONS="+strings.Join(q.ApiVersions, ","))

	return getPluginParamEnvs(envVars, q.ApplicationSource.Plugin)
}

// getPluginParamEnvs gets environment variables for plugin parameter announcement generation.
func getPluginParamEnvs(envVars []string, plugin *v1alpha1.ApplicationSourcePlugin) ([]string, error) {
	env := envVars

	parsedEnv := make(v1alpha1.Env, len(env))
	for i, v := range env {
		parsedVar, err := v1alpha1.NewEnvEntry(v)
		if err != nil {
			return nil, fmt.Errorf("failed to parse env vars")
		}
		parsedEnv[i] = parsedVar
	}

	if plugin != nil {
		pluginEnv := plugin.Env
		for _, entry := range pluginEnv {
			newValue := parsedEnv.Envsubst(entry.Value)
			env = append(env, fmt.Sprintf("ARGOCD_ENV_%s=%s", entry.Name, newValue))
		}
		paramEnv, err := plugin.Parameters.Environ()
		if err != nil {
			return nil, fmt.Errorf("failed to generate env vars from parameters: %w", err)
		}
		env = append(env, paramEnv...)
	}

	return env, nil
}

func runConfigManagementPluginSidecars(ctx context.Context, appPath, repoPath, pluginName string, envVars *v1alpha1.Env, q *apiclient.ManifestRequest, tarDoneCh chan<- bool, tarExcludedGlobs []string) ([]*unstructured.Unstructured, error) {
	// compute variables.
	env, err := getPluginEnvs(envVars, q)
	if err != nil {
		return nil, err
	}

	// detect config management plugin server
	conn, cmpClient, err := discovery.DetectConfigManagementPlugin(ctx, appPath, repoPath, pluginName, env, tarExcludedGlobs)
	if err != nil {
		return nil, err
	}
	defer io.Close(conn)

	// generate manifests using commands provided in plugin config file in detected cmp-server sidecar
	cmpManifests, err := generateManifestsCMP(ctx, appPath, repoPath, env, cmpClient, tarDoneCh, tarExcludedGlobs)
	if err != nil {
		return nil, fmt.Errorf("error generating manifests in cmp: %w", err)
	}
	var manifests []*unstructured.Unstructured
	for _, manifestString := range cmpManifests.Manifests {
		manifestObjs, err := kube.SplitYAML([]byte(manifestString))
		if err != nil {
			sanitizedManifestString := manifestString
			if len(manifestString) > 1000 {
				sanitizedManifestString = sanitizedManifestString[:1000]
			}
			log.Debugf("Failed to convert generated manifests. Beginning of generated manifests: %q", sanitizedManifestString)
			return nil, fmt.Errorf("failed to convert CMP manifests to unstructured objects: %s", err.Error())
		}
		manifests = append(manifests, manifestObjs...)
	}
	return manifests, nil
}

// generateManifestsCMP will send the appPath files to the cmp-server over a gRPC stream.
// The cmp-server will generate the manifests. Returns a response object with the generated
// manifests.
func generateManifestsCMP(ctx context.Context, appPath, repoPath string, env []string, cmpClient pluginclient.ConfigManagementPluginServiceClient, tarDoneCh chan<- bool, tarExcludedGlobs []string) (*pluginclient.ManifestResponse, error) {
	generateManifestStream, err := cmpClient.GenerateManifest(ctx, grpc_retry.Disable())
	if err != nil {
		return nil, fmt.Errorf("error getting generateManifestStream: %w", err)
	}
	opts := []cmp.SenderOption{
		cmp.WithTarDoneChan(tarDoneCh),
	}

	err = cmp.SendRepoStream(generateManifestStream.Context(), appPath, repoPath, generateManifestStream, env, tarExcludedGlobs, opts...)
	if err != nil {
		return nil, fmt.Errorf("error sending file to cmp-server: %w", err)
	}

	return generateManifestStream.CloseAndRecv()
}

func (s *Service) GetAppDetails(ctx context.Context, q *apiclient.RepoServerAppDetailsQuery) (*apiclient.RepoAppDetailsResponse, error) {
	res := &apiclient.RepoAppDetailsResponse{}

	cacheFn := s.createGetAppDetailsCacheHandler(res, q)
	operation := func(repoRoot, commitSHA, revision string, ctxSrc operationContextSrc) error {
		opContext, err := ctxSrc()
		if err != nil {
			return err
		}

		env := newEnvRepoQuery(q, revision)

		appSourceType, err := GetAppSourceType(ctx, q.Source, opContext.appPath, repoRoot, q.AppName, q.EnabledSourceTypes, s.initConstants.CMPTarExcludedGlobs, env.Environ())
		if err != nil {
			return err
		}

		res.Type = string(appSourceType)

		switch appSourceType {
		case v1alpha1.ApplicationSourceTypeHelm:
			if err := populateHelmAppDetails(res, opContext.appPath, repoRoot, q, s.gitRepoPaths); err != nil {
				return err
			}
		case v1alpha1.ApplicationSourceTypeKustomize:
			if err := populateKustomizeAppDetails(res, q, repoRoot, opContext.appPath, commitSHA, s.gitCredsStore); err != nil {
				return err
			}
		case v1alpha1.ApplicationSourceTypePlugin:
			if err := populatePluginAppDetails(ctx, res, opContext.appPath, repoRoot, q, s.gitCredsStore, s.initConstants.CMPTarExcludedGlobs); err != nil {
				return fmt.Errorf("failed to populate plugin app details: %w", err)
			}
		}
		_ = s.cache.SetAppDetails(revision, q.Source, q.RefSources, res, v1alpha1.TrackingMethod(q.TrackingMethod), nil)
		return nil
	}

	settings := operationSettings{allowConcurrent: q.Source.AllowsConcurrentProcessing(), noCache: q.NoCache, noRevisionCache: q.NoCache || q.NoRevisionCache}
	err := s.runRepoOperation(ctx, q.Source.TargetRevision, q.Repo, q.Source, false, cacheFn, operation, settings, len(q.RefSources) > 0, q.RefSources)

	return res, err
}

func (s *Service) createGetAppDetailsCacheHandler(res *apiclient.RepoAppDetailsResponse, q *apiclient.RepoServerAppDetailsQuery) func(revision string, _ cache.ResolvedRevisions, _ bool) (bool, error) {
	return func(revision string, _ cache.ResolvedRevisions, _ bool) (bool, error) {
		err := s.cache.GetAppDetails(revision, q.Source, q.RefSources, res, v1alpha1.TrackingMethod(q.TrackingMethod), nil)
		if err == nil {
			log.Infof("app details cache hit: %s/%s", revision, q.Source.Path)
			return true, nil
		}

		if !errors.Is(err, cache.ErrCacheMiss) {
			log.Warnf("app details cache error %s: %v", revision, q.Source)
		} else {
			log.Infof("app details cache miss: %s/%s", revision, q.Source)
		}
		return false, nil
	}
}

func populateHelmAppDetails(res *apiclient.RepoAppDetailsResponse, appPath string, repoRoot string, q *apiclient.RepoServerAppDetailsQuery, gitRepoPaths io.TempPaths) error {
	var selectedValueFiles []string
	var availableValueFiles []string

	if q.Source.Helm != nil {
		selectedValueFiles = q.Source.Helm.ValueFiles
	}

	err := filepath.Walk(appPath, walkHelmValueFilesInPath(appPath, &availableValueFiles))
	if err != nil {
		return err
	}

	res.Helm = &apiclient.HelmAppSpec{ValueFiles: availableValueFiles}
	var version string
	var passCredentials bool
	if q.Source.Helm != nil {
		if q.Source.Helm.Version != "" {
			version = q.Source.Helm.Version
		}
		passCredentials = q.Source.Helm.PassCredentials
	}
	helmRepos, err := getHelmRepos(appPath, q.Repos, nil)
	if err != nil {
		return err
	}
	h, err := helm.NewHelmApp(appPath, helmRepos, false, version, q.Repo.Proxy, passCredentials)
	if err != nil {
		return err
	}
	defer h.Dispose()
<<<<<<< HEAD
	_, err = h.Init()
	if err != nil {
		return err
	}
=======
>>>>>>> 5ccea0d4

	if resolvedValuesPath, _, err := pathutil.ResolveValueFilePathOrUrl(appPath, repoRoot, "values.yaml", []string{}); err == nil {
		if err := loadFileIntoIfExists(resolvedValuesPath, &res.Helm.Values); err != nil {
			return err
		}
	} else {
		log.Warnf("Values file %s is not allowed: %v", filepath.Join(appPath, "values.yaml"), err)
	}
	ignoreMissingValueFiles := false
	if q.Source.Helm != nil {
		ignoreMissingValueFiles = q.Source.Helm.IgnoreMissingValueFiles
	}
	resolvedSelectedValueFiles, err := getResolvedValueFiles(appPath, repoRoot, &v1alpha1.Env{}, q.GetValuesFileSchemes(), selectedValueFiles, q.RefSources, gitRepoPaths, ignoreMissingValueFiles)
	if err != nil {
		return fmt.Errorf("failed to resolve value files: %w", err)
	}
	params, _, err := h.GetParameters(resolvedSelectedValueFiles, appPath, repoRoot)
	if err != nil {
		return err
	}
	for k, v := range params {
		res.Helm.Parameters = append(res.Helm.Parameters, &v1alpha1.HelmParameter{
			Name:  k,
			Value: v,
		})
	}
	for _, v := range fileParameters(q) {
		res.Helm.FileParameters = append(res.Helm.FileParameters, &v1alpha1.HelmFileParameter{
			Name: v.Name,
			Path: v.Path, // filepath.Join(appPath, v.Path),
		})
	}
	return nil
}

func loadFileIntoIfExists(path pathutil.ResolvedFilePath, destination *string) error {
	stringPath := string(path)
	info, err := os.Stat(stringPath)

	if err == nil && !info.IsDir() {
		bytes, err := os.ReadFile(stringPath)
		if err != nil {
			return fmt.Errorf("error reading file from %s: %w", stringPath, err)
		}
		*destination = string(bytes)
	}

	return nil
}

func walkHelmValueFilesInPath(root string, valueFiles *[]string) filepath.WalkFunc {
	return func(path string, info os.FileInfo, err error) error {
		if err != nil {
			return fmt.Errorf("error reading helm values file from %s: %w", path, err)
		}

		filename := info.Name()
		fileNameExt := strings.ToLower(filepath.Ext(path))
		if strings.Contains(filename, "values") && (fileNameExt == ".yaml" || fileNameExt == ".yml") {
			relPath, err := filepath.Rel(root, path)
			if err != nil {
				return fmt.Errorf("error traversing path from %s to %s: %w", root, path, err)
			}
			*valueFiles = append(*valueFiles, relPath)
		}

		return nil
	}
}

func populateKustomizeAppDetails(res *apiclient.RepoAppDetailsResponse, q *apiclient.RepoServerAppDetailsQuery, repoRoot string, appPath string, reversion string, credsStore git.CredsStore) error {
	res.Kustomize = &apiclient.KustomizeAppSpec{}
	kustomizeBinary := ""
	if q.KustomizeOptions != nil {
		kustomizeBinary = q.KustomizeOptions.BinaryPath
	}
	k := kustomize.NewKustomizeApp(repoRoot, appPath, q.Repo.GetGitCreds(credsStore), q.Repo.Repo, kustomizeBinary)
	fakeManifestRequest := apiclient.ManifestRequest{
		AppName:           q.AppName,
		Namespace:         "", // FIXME: omit it for now
		Repo:              q.Repo,
		ApplicationSource: q.Source,
	}
	env := newEnv(&fakeManifestRequest, reversion)
	_, images, _, err := k.Build(q.Source.Kustomize, q.KustomizeOptions, env, nil)
	if err != nil {
		return err
	}
	res.Kustomize.Images = images
	return nil
}

func populatePluginAppDetails(ctx context.Context, res *apiclient.RepoAppDetailsResponse, appPath string, repoPath string, q *apiclient.RepoServerAppDetailsQuery, store git.CredsStore, tarExcludedGlobs []string) error {
	res.Plugin = &apiclient.PluginAppSpec{}

	envVars := []string{
		fmt.Sprintf("ARGOCD_APP_NAME=%s", q.AppName),
		fmt.Sprintf("ARGOCD_APP_SOURCE_REPO_URL=%s", q.Repo.Repo),
		fmt.Sprintf("ARGOCD_APP_SOURCE_PATH=%s", q.Source.Path),
		fmt.Sprintf("ARGOCD_APP_SOURCE_TARGET_REVISION=%s", q.Source.TargetRevision),
	}

	env, err := getPluginParamEnvs(envVars, q.Source.Plugin)
	if err != nil {
		return fmt.Errorf("failed to get env vars for plugin: %w", err)
	}

	pluginName := ""
	if q.Source != nil && q.Source.Plugin != nil {
		pluginName = q.Source.Plugin.Name
	}
	// detect config management plugin server (sidecar)
	conn, cmpClient, err := discovery.DetectConfigManagementPlugin(ctx, appPath, repoPath, pluginName, env, tarExcludedGlobs)
	if err != nil {
		return fmt.Errorf("failed to detect CMP for app: %w", err)
	}
	defer io.Close(conn)

	parametersAnnouncementStream, err := cmpClient.GetParametersAnnouncement(ctx, grpc_retry.Disable())
	if err != nil {
		return fmt.Errorf("error getting parametersAnnouncementStream: %w", err)
	}

	err = cmp.SendRepoStream(parametersAnnouncementStream.Context(), appPath, repoPath, parametersAnnouncementStream, env, tarExcludedGlobs)
	if err != nil {
		return fmt.Errorf("error sending file to cmp-server: %w", err)
	}

	announcement, err := parametersAnnouncementStream.CloseAndRecv()
	if err != nil {
		return fmt.Errorf("failed to get parameter announcement: %w", err)
	}

	res.Plugin = &apiclient.PluginAppSpec{
		ParametersAnnouncement: announcement.ParameterAnnouncements,
	}
	return nil
}

func (s *Service) GetRevisionMetadata(ctx context.Context, q *apiclient.RepoServerRevisionMetadataRequest) (*v1alpha1.RevisionMetadata, error) {
	if !(git.IsCommitSHA(q.Revision) || git.IsTruncatedCommitSHA(q.Revision)) {
		return nil, fmt.Errorf("revision %s must be resolved", q.Revision)
	}
	metadata, err := s.cache.GetRevisionMetadata(q.Repo.Repo, q.Revision)
	if err == nil {
		// The logic here is that if a signature check on metadata is requested,
		// but there is none in the cache, we handle as if we have a cache miss
		// and re-generate the meta data. Otherwise, if there is signature info
		// in the metadata, but none was requested, we remove it from the data
		// that we return.
		if q.CheckSignature && metadata.SignatureInfo == "" {
			log.Infof("revision metadata cache hit, but need to regenerate due to missing signature info: %s/%s", q.Repo.Repo, q.Revision)
		} else {
			log.Infof("revision metadata cache hit: %s/%s", q.Repo.Repo, q.Revision)
			if !q.CheckSignature {
				metadata.SignatureInfo = ""
			}
			return metadata, nil
		}
	} else {
		if !errors.Is(err, cache.ErrCacheMiss) {
			log.Warnf("revision metadata cache error %s/%s: %v", q.Repo.Repo, q.Revision, err)
		} else {
			log.Infof("revision metadata cache miss: %s/%s", q.Repo.Repo, q.Revision)
		}
	}

	gitClient, _, err := s.newClientResolveRevision(q.Repo, q.Revision)
	if err != nil {
		return nil, err
	}

	s.metricsServer.IncPendingRepoRequest(q.Repo.Repo)
	defer s.metricsServer.DecPendingRepoRequest(q.Repo.Repo)

	closer, err := s.repoLock.Lock(gitClient.Root(), q.Revision, true, func() (goio.Closer, error) {
		return s.checkoutRevision(gitClient, q.Revision, s.initConstants.SubmoduleEnabled)
	})
	if err != nil {
		return nil, fmt.Errorf("error acquiring repo lock: %w", err)
	}

	defer io.Close(closer)

	m, err := gitClient.RevisionMetadata(q.Revision)
	if err != nil {
		return nil, err
	}

	// Run gpg verify-commit on the revision
	signatureInfo := ""
	if gpg.IsGPGEnabled() && q.CheckSignature {
		cs, err := gitClient.VerifyCommitSignature(q.Revision)
		if err != nil {
			log.Errorf("error verifying signature of commit '%s' in repo '%s': %v", q.Revision, q.Repo.Repo, err)
			return nil, err
		}

		if cs != "" {
			vr := gpg.ParseGitCommitVerification(cs)
			if vr.Result == gpg.VerifyResultUnknown {
				signatureInfo = fmt.Sprintf("UNKNOWN signature: %s", vr.Message)
			} else {
				signatureInfo = fmt.Sprintf("%s signature from %s key %s", vr.Result, vr.Cipher, gpg.KeyID(vr.KeyID))
			}
		} else {
			signatureInfo = "Revision is not signed."
		}
	}

	metadata = &v1alpha1.RevisionMetadata{Author: m.Author, Date: metav1.Time{Time: m.Date}, Tags: m.Tags, Message: m.Message, SignatureInfo: signatureInfo}
	_ = s.cache.SetRevisionMetadata(q.Repo.Repo, q.Revision, metadata)
	return metadata, nil
}

// GetRevisionChartDetails returns the helm chart details of a given version
func (s *Service) GetRevisionChartDetails(ctx context.Context, q *apiclient.RepoServerRevisionChartDetailsRequest) (*v1alpha1.ChartDetails, error) {
	details, err := s.cache.GetRevisionChartDetails(q.Repo.Repo, q.Name, q.Revision)
	if err == nil {
		log.Infof("revision chart details cache hit: %s/%s/%s", q.Repo.Repo, q.Name, q.Revision)
		return details, nil
	} else {
		if errors.Is(err, cache.ErrCacheMiss) {
			log.Infof("revision metadata cache miss: %s/%s/%s", q.Repo.Repo, q.Name, q.Revision)
		} else {
			log.Warnf("revision metadata cache error %s/%s/%s: %v", q.Repo.Repo, q.Name, q.Revision, err)
		}
	}
	helmClient, revision, err := s.newHelmClientResolveRevision(q.Repo, q.Revision, q.Name, true)
	if err != nil {
		return nil, fmt.Errorf("helm client error: %w", err)
	}
	chartPath, closer, err := helmClient.ExtractChart(q.Name, revision, q.Repo.Project, false, s.initConstants.HelmManifestMaxExtractedSize, s.initConstants.DisableHelmManifestMaxExtractedSize)
	if err != nil {
		return nil, fmt.Errorf("error extracting chart: %w", err)
	}
	defer io.Close(closer)
	helmCmd, err := helm.NewCmdWithVersion(chartPath, q.Repo.EnableOCI, q.Repo.Proxy)
	if err != nil {
		return nil, fmt.Errorf("error creating helm cmd: %w", err)
	}
	defer helmCmd.Close()
	helmDetails, _, err := helmCmd.InspectChart()
	if err != nil {
		return nil, fmt.Errorf("error inspecting chart: %w", err)
	}
	details, err = getChartDetails(helmDetails)
	if err != nil {
		return nil, fmt.Errorf("error getting chart details: %w", err)
	}
	_ = s.cache.SetRevisionChartDetails(q.Repo.Repo, q.Name, q.Revision, details)
	return details, nil
}

func fileParameters(q *apiclient.RepoServerAppDetailsQuery) []v1alpha1.HelmFileParameter {
	if q.Source.Helm == nil {
		return nil
	}
	return q.Source.Helm.FileParameters
}

func (s *Service) newClient(repo *v1alpha1.Repository, opts ...git.ClientOpts) (git.Client, error) {
	keyData, err := json.Marshal(map[string]string{"url": git.NormalizeGitURL(repo.Repo), "project": repo.Project})
	if err != nil {
		return nil, err
	}
	repoPath, err := s.gitRepoPaths.GetPath(string(keyData))
	if err != nil {
		return nil, err
	}
	opts = append(opts, git.WithEventHandlers(metrics.NewGitClientEventHandlers(s.metricsServer)))
	return s.newGitClient(repo.Repo, repoPath, repo.GetGitCreds(s.gitCredsStore), repo.IsInsecure(), repo.EnableLFS, repo.Proxy, opts...)
}

// newClientResolveRevision is a helper to perform the common task of instantiating a git client
// and resolving a revision to a commit SHA
func (s *Service) newClientResolveRevision(repo *v1alpha1.Repository, revision string, opts ...git.ClientOpts) (git.Client, string, error) {
	gitClient, err := s.newClient(repo, opts...)
	if err != nil {
		return nil, "", err
	}
	commitSHA, err := gitClient.LsRemote(revision)
	if err != nil {
		s.metricsServer.IncGitLsRemoteFail(gitClient.Root(), revision)
		return nil, "", err
	}
	return gitClient, commitSHA, nil
}

func (s *Service) newHelmClientResolveRevision(repo *v1alpha1.Repository, revision string, chart string, noRevisionCache bool) (helm.Client, string, error) {
	enableOCI := repo.EnableOCI || helm.IsHelmOciRepo(repo.Repo)
	helmClient := s.newHelmClient(repo.Repo, repo.GetHelmCreds(), enableOCI, repo.Proxy, helm.WithIndexCache(s.cache), helm.WithChartPaths(s.chartPaths))
	if helm.IsVersion(revision) {
		return helmClient, revision, nil
	}
	constraints, err := semver.NewConstraint(revision)
	if err != nil {
		return nil, "", fmt.Errorf("invalid revision '%s': %w", revision, err)
	}

	if enableOCI {
		tags, err := helmClient.GetTags(chart, noRevisionCache)
		if err != nil {
			return nil, "", fmt.Errorf("unable to get tags: %w", err)
		}

		version, err := tags.MaxVersion(constraints)
		if err != nil {
			return nil, "", fmt.Errorf("no version for constraints: %w", err)
		}
		return helmClient, version.String(), nil
	}

	index, err := helmClient.GetIndex(noRevisionCache, s.initConstants.HelmRegistryMaxIndexSize)
	if err != nil {
		return nil, "", err
	}
	entries, err := index.GetEntries(chart)
	if err != nil {
		return nil, "", err
	}
	version, err := entries.MaxVersion(constraints)
	if err != nil {
		return nil, "", err
	}
	return helmClient, version.String(), nil
}

// directoryPermissionInitializer ensures the directory has read/write/execute permissions and returns
// a function that can be used to remove all permissions.
func directoryPermissionInitializer(rootPath string) goio.Closer {
	if _, err := os.Stat(rootPath); err == nil {
		if err := os.Chmod(rootPath, 0o700); err != nil {
			log.Warnf("Failed to restore read/write/execute permissions on %s: %v", rootPath, err)
		} else {
			log.Debugf("Successfully restored read/write/execute permissions on %s", rootPath)
		}
	}

	return io.NewCloser(func() error {
		if err := os.Chmod(rootPath, 0o000); err != nil {
			log.Warnf("Failed to remove permissions on %s: %v", rootPath, err)
		} else {
			log.Debugf("Successfully removed permissions on %s", rootPath)
		}
		return nil
	})
}

// checkoutRevision is a convenience function to initialize a repo, fetch, and checkout a revision
// Returns the 40 character commit SHA after the checkout has been performed
// nolint:unparam
func (s *Service) checkoutRevision(gitClient git.Client, revision string, submoduleEnabled bool) (goio.Closer, error) {
	closer := s.gitRepoInitializer(gitClient.Root())
	err := checkoutRevision(gitClient, revision, submoduleEnabled)
	if err != nil {
		s.metricsServer.IncGitFetchFail(gitClient.Root(), revision)
	}
	return closer, err
}

func checkoutRevision(gitClient git.Client, revision string, submoduleEnabled bool) error {
	err := gitClient.Init()
	if err != nil {
		return status.Errorf(codes.Internal, "Failed to initialize git repo: %v", err)
	}

	revisionPresent := gitClient.IsRevisionPresent(revision)

	log.WithFields(map[string]interface{}{
		"skipFetch": revisionPresent,
	}).Debugf("Checking out revision %v", revision)

	// Fetching can be skipped if the revision is already present locally.
	if !revisionPresent {
		// Fetching with no revision first. Fetching with an explicit version can cause repo bloat. https://github.com/argoproj/argo-cd/issues/8845
		err = gitClient.Fetch("")
		if err != nil {
			return status.Errorf(codes.Internal, "Failed to fetch default: %v", err)
		}
	}

	_, err = gitClient.Checkout(revision, submoduleEnabled)
	if err != nil {
		// When fetching with no revision, only refs/heads/* and refs/remotes/origin/* are fetched. If checkout fails
		// for the given revision, try explicitly fetching it.
		log.Infof("Failed to checkout revision %s: %v", revision, err)
		log.Infof("Fallback to fetching specific revision %s. ref might not have been in the default refspec fetched.", revision)

		err = gitClient.Fetch(revision)
		if err != nil {
			return status.Errorf(codes.Internal, "Failed to checkout revision %s: %v", revision, err)
		}

		_, err = gitClient.Checkout("FETCH_HEAD", submoduleEnabled)
		if err != nil {
			return status.Errorf(codes.Internal, "Failed to checkout FETCH_HEAD: %v", err)
		}
	}

	return err
}

func (s *Service) GetHelmCharts(ctx context.Context, q *apiclient.HelmChartsRequest) (*apiclient.HelmChartsResponse, error) {
	index, err := s.newHelmClient(q.Repo.Repo, q.Repo.GetHelmCreds(), q.Repo.EnableOCI, q.Repo.Proxy, helm.WithChartPaths(s.chartPaths)).GetIndex(true, s.initConstants.HelmRegistryMaxIndexSize)
	if err != nil {
		return nil, err
	}
	res := apiclient.HelmChartsResponse{}
	for chartName, entries := range index.Entries {
		chart := apiclient.HelmChart{
			Name: chartName,
		}
		for _, entry := range entries {
			chart.Versions = append(chart.Versions, entry.Version)
		}
		res.Items = append(res.Items, &chart)
	}
	return &res, nil
}

func (s *Service) TestRepository(ctx context.Context, q *apiclient.TestRepositoryRequest) (*apiclient.TestRepositoryResponse, error) {
	repo := q.Repo
	// per Type doc, "git" should be assumed if empty or absent
	if repo.Type == "" {
		repo.Type = "git"
	}
	checks := map[string]func() error{
		"git": func() error {
			return git.TestRepo(repo.Repo, repo.GetGitCreds(s.gitCredsStore), repo.IsInsecure(), repo.IsLFSEnabled(), repo.Proxy)
		},
		"helm": func() error {
			if repo.EnableOCI {
				if !helm.IsHelmOciRepo(repo.Repo) {
					return errors.New("OCI Helm repository URL should include hostname and port only")
				}
				_, err := helm.NewClient(repo.Repo, repo.GetHelmCreds(), repo.EnableOCI, repo.Proxy).TestHelmOCI()
				return err
			} else {
				_, err := helm.NewClient(repo.Repo, repo.GetHelmCreds(), repo.EnableOCI, repo.Proxy).GetIndex(false, s.initConstants.HelmRegistryMaxIndexSize)
				return err
			}
		},
	}
	check := checks[repo.Type]
	apiResp := &apiclient.TestRepositoryResponse{VerifiedRepository: false}
	err := check()
	if err != nil {
		return apiResp, fmt.Errorf("error testing repository connectivity: %w", err)
	}
	return apiResp, nil
}

// ResolveRevision resolves the revision/ambiguousRevision specified in the ResolveRevisionRequest request into a concrete revision.
func (s *Service) ResolveRevision(ctx context.Context, q *apiclient.ResolveRevisionRequest) (*apiclient.ResolveRevisionResponse, error) {
	repo := q.Repo
	app := q.App
	ambiguousRevision := q.AmbiguousRevision
	var revision string
	source := app.Spec.GetSourcePtrByIndex(int(q.SourceIndex))
	if source.IsHelm() {
		_, revision, err := s.newHelmClientResolveRevision(repo, ambiguousRevision, source.Chart, true)
		if err != nil {
			return &apiclient.ResolveRevisionResponse{Revision: "", AmbiguousRevision: ""}, err
		}
		return &apiclient.ResolveRevisionResponse{
			Revision:          revision,
			AmbiguousRevision: fmt.Sprintf("%v (%v)", ambiguousRevision, revision),
		}, nil
	} else {
		gitClient, err := git.NewClient(repo.Repo, repo.GetGitCreds(s.gitCredsStore), repo.IsInsecure(), repo.IsLFSEnabled(), repo.Proxy)
		if err != nil {
			return &apiclient.ResolveRevisionResponse{Revision: "", AmbiguousRevision: ""}, err
		}
		revision, err = gitClient.LsRemote(ambiguousRevision)
		if err != nil {
			s.metricsServer.IncGitLsRemoteFail(gitClient.Root(), revision)
			return &apiclient.ResolveRevisionResponse{Revision: "", AmbiguousRevision: ""}, err
		}
		return &apiclient.ResolveRevisionResponse{
			Revision:          revision,
			AmbiguousRevision: fmt.Sprintf("%s (%s)", ambiguousRevision, revision),
		}, nil
	}
}

func (s *Service) GetGitFiles(_ context.Context, request *apiclient.GitFilesRequest) (*apiclient.GitFilesResponse, error) {
	repo := request.GetRepo()
	revision := request.GetRevision()
	gitPath := request.GetPath()
	noRevisionCache := request.GetNoRevisionCache()
	enableNewGitFileGlobbing := request.GetNewGitFileGlobbingEnabled()
	if gitPath == "" {
		gitPath = "."
	}

	if repo == nil {
		return nil, status.Error(codes.InvalidArgument, "must pass a valid repo")
	}

	gitClient, revision, err := s.newClientResolveRevision(repo, revision, git.WithCache(s.cache, !noRevisionCache))
	if err != nil {
		return nil, status.Errorf(codes.Internal, "unable to resolve git revision %s: %v", revision, err)
	}

	if err := verifyCommitSignature(request.VerifyCommit, gitClient, revision, repo); err != nil {
		return nil, err
	}

	// check the cache and return the results if present
	if cachedFiles, err := s.cache.GetGitFiles(repo.Repo, revision, gitPath); err == nil {
		log.Debugf("cache hit for repo: %s revision: %s pattern: %s", repo.Repo, revision, gitPath)
		return &apiclient.GitFilesResponse{
			Map: cachedFiles,
		}, nil
	}

	s.metricsServer.IncPendingRepoRequest(repo.Repo)
	defer s.metricsServer.DecPendingRepoRequest(repo.Repo)

	// cache miss, generate the results
	closer, err := s.repoLock.Lock(gitClient.Root(), revision, true, func() (goio.Closer, error) {
		return s.checkoutRevision(gitClient, revision, request.GetSubmoduleEnabled())
	})
	if err != nil {
		return nil, status.Errorf(codes.Internal, "unable to checkout git repo %s with revision %s pattern %s: %v", repo.Repo, revision, gitPath, err)
	}
	defer io.Close(closer)

	gitFiles, err := gitClient.LsFiles(gitPath, enableNewGitFileGlobbing)
	if err != nil {
		return nil, status.Errorf(codes.Internal, "unable to list files. repo %s with revision %s pattern %s: %v", repo.Repo, revision, gitPath, err)
	}
	log.Debugf("listed %d git files from %s under %s", len(gitFiles), repo.Repo, gitPath)

	res := make(map[string][]byte)
	for _, filePath := range gitFiles {
		fileContents, err := os.ReadFile(filepath.Join(gitClient.Root(), filePath))
		if err != nil {
			return nil, status.Errorf(codes.Internal, "unable to read files. repo %s with revision %s pattern %s: %v", repo.Repo, revision, gitPath, err)
		}
		res[filePath] = fileContents
	}

	err = s.cache.SetGitFiles(repo.Repo, revision, gitPath, res)
	if err != nil {
		log.Warnf("error caching git files for repo %s with revision %s pattern %s: %v", repo.Repo, revision, gitPath, err)
	}

	return &apiclient.GitFilesResponse{
		Map: res,
	}, nil
}

func verifyCommitSignature(verifyCommit bool, gitClient git.Client, revision string, repo *v1alpha1.Repository) error {
	if gpg.IsGPGEnabled() && verifyCommit {
		cs, err := gitClient.VerifyCommitSignature(revision)
		if err != nil {
			log.Errorf("error verifying signature of commit '%s' in repo '%s': %v", revision, repo.Repo, err)
			return err
		}

		if cs == "" {
			return fmt.Errorf("revision %s is not signed", revision)
		} else {
			vr := gpg.ParseGitCommitVerification(cs)
			if vr.Result == gpg.VerifyResultUnknown {
				return fmt.Errorf("UNKNOWN signature: %s", vr.Message)
			} else {
				log.Debugf("%s signature from %s key %s", vr.Result, vr.Cipher, gpg.KeyID(vr.KeyID))
			}
		}
	}
	return nil
}

func (s *Service) GetGitDirectories(_ context.Context, request *apiclient.GitDirectoriesRequest) (*apiclient.GitDirectoriesResponse, error) {
	repo := request.GetRepo()
	revision := request.GetRevision()
	noRevisionCache := request.GetNoRevisionCache()
	if repo == nil {
		return nil, status.Error(codes.InvalidArgument, "must pass a valid repo")
	}

	gitClient, revision, err := s.newClientResolveRevision(repo, revision, git.WithCache(s.cache, !noRevisionCache))
	if err != nil {
		return nil, status.Errorf(codes.Internal, "unable to resolve git revision %s: %v", revision, err)
	}

	if err := verifyCommitSignature(request.VerifyCommit, gitClient, revision, repo); err != nil {
		return nil, err
	}

	// check the cache and return the results if present
	if cachedPaths, err := s.cache.GetGitDirectories(repo.Repo, revision); err == nil {
		log.Debugf("cache hit for repo: %s revision: %s", repo.Repo, revision)
		return &apiclient.GitDirectoriesResponse{
			Paths: cachedPaths,
		}, nil
	}

	s.metricsServer.IncPendingRepoRequest(repo.Repo)
	defer s.metricsServer.DecPendingRepoRequest(repo.Repo)

	// cache miss, generate the results
	closer, err := s.repoLock.Lock(gitClient.Root(), revision, true, func() (goio.Closer, error) {
		return s.checkoutRevision(gitClient, revision, request.GetSubmoduleEnabled())
	})
	if err != nil {
		return nil, status.Errorf(codes.Internal, "unable to checkout git repo %s with revision %s: %v", repo.Repo, revision, err)
	}
	defer io.Close(closer)

	repoRoot := gitClient.Root()
	var paths []string
	if err := filepath.WalkDir(repoRoot, func(path string, entry fs.DirEntry, fnErr error) error {
		if fnErr != nil {
			return fmt.Errorf("error walking the file tree: %w", fnErr)
		}
		if !entry.IsDir() { // Skip files: directories only
			return nil
		}

		if !s.initConstants.IncludeHiddenDirectories && strings.HasPrefix(entry.Name(), ".") {
			return filepath.SkipDir // Skip hidden directory
		}

		relativePath, err := filepath.Rel(repoRoot, path)
		if err != nil {
			return fmt.Errorf("error constructing relative repo path: %w", err)
		}

		if relativePath == "." { // Exclude '.' from results
			return nil
		}

		paths = append(paths, relativePath)

		return nil
	}); err != nil {
		return nil, err
	}

	log.Debugf("found %d git paths from %s", len(paths), repo.Repo)
	err = s.cache.SetGitDirectories(repo.Repo, revision, paths)
	if err != nil {
		log.Warnf("error caching git directories for repo %s with revision %s: %v", repo.Repo, revision, err)
	}

	return &apiclient.GitDirectoriesResponse{
		Paths: paths,
	}, nil
}

// UpdateRevisionForPaths compares two git revisions and checks if the files in the given paths have changed
// If no files were changed, it will store the already cached manifest to the key corresponding to the old revision, avoiding an unnecessary generation.
// Example: cache has key "a1a1a1" with manifest "x", and the files for that manifest have not changed,
// "x" will be stored again with the new revision "b2b2b2".
func (s *Service) UpdateRevisionForPaths(_ context.Context, request *apiclient.UpdateRevisionForPathsRequest) (*apiclient.UpdateRevisionForPathsResponse, error) {
	logCtx := log.WithFields(log.Fields{"application": request.AppName, "appNamespace": request.Namespace})

	repo := request.GetRepo()
	revision := request.GetRevision()
	syncedRevision := request.GetSyncedRevision()
	refreshPaths := request.GetPaths()

	if repo == nil {
		return nil, status.Error(codes.InvalidArgument, "must pass a valid repo")
	}

	if len(refreshPaths) == 0 {
		// Always refresh if path is not specified
		return &apiclient.UpdateRevisionForPathsResponse{}, nil
	}

	gitClientOpts := git.WithCache(s.cache, true)
	gitClient, revision, err := s.newClientResolveRevision(repo, revision, gitClientOpts)
	if err != nil {
		return nil, status.Errorf(codes.Internal, "unable to resolve git revision %s: %v", revision, err)
	}

	syncedRevision, err = gitClient.LsRemote(syncedRevision)
	if err != nil {
		s.metricsServer.IncGitLsRemoteFail(gitClient.Root(), revision)
		return nil, status.Errorf(codes.Internal, "unable to resolve git revision %s: %v", revision, err)
	}

	// No need to compare if it is the same revision
	if revision == syncedRevision {
		return &apiclient.UpdateRevisionForPathsResponse{}, nil
	}

	s.metricsServer.IncPendingRepoRequest(repo.Repo)
	defer s.metricsServer.DecPendingRepoRequest(repo.Repo)

	closer, err := s.repoLock.Lock(gitClient.Root(), revision, true, func() (goio.Closer, error) {
		return s.checkoutRevision(gitClient, revision, false)
	})
	if err != nil {
		return nil, status.Errorf(codes.Internal, "unable to checkout git repo %s with revision %s: %v", repo.Repo, revision, err)
	}
	defer io.Close(closer)

	files, err := gitClient.ChangedFiles(syncedRevision, revision)
	if err != nil {
		return nil, status.Errorf(codes.Internal, "unable to get changed files for repo %s with revision %s: %v", repo.Repo, revision, err)
	}

	changed := false
	if len(files) != 0 {
		changed = apppathutil.AppFilesHaveChanged(refreshPaths, files)
	}

	if !changed {
		logCtx.Debugf("no changes found for application %s in repo %s from revision %s to revision %s", request.AppName, repo.Repo, syncedRevision, revision)

		err := s.updateCachedRevision(logCtx, syncedRevision, revision, request, gitClientOpts)
		if err != nil {
			// Only warn with the error, no need to block anything if there is a caching error.
			logCtx.Warnf("error updating cached revision for repo %s with revision %s: %v", repo.Repo, revision, err)
			return &apiclient.UpdateRevisionForPathsResponse{}, nil
		}

		return &apiclient.UpdateRevisionForPathsResponse{}, nil
	}

	logCtx.Debugf("changes found for application %s in repo %s from revision %s to revision %s", request.AppName, repo.Repo, syncedRevision, revision)
	return &apiclient.UpdateRevisionForPathsResponse{}, nil
}

func (s *Service) updateCachedRevision(logCtx *log.Entry, oldRev string, newRev string, request *apiclient.UpdateRevisionForPathsRequest, gitClientOpts git.ClientOpts) error {
	repoRefs := make(map[string]string)
	if request.HasMultipleSources && request.ApplicationSource.Helm != nil {
		var err error
		repoRefs, err = resolveReferencedSources(true, request.ApplicationSource.Helm, request.RefSources, s.newClientResolveRevision, gitClientOpts)
		if err != nil {
			return fmt.Errorf("failed to get repo refs for application %s in repo %s from revision %s: %w", request.AppName, request.GetRepo().Repo, request.Revision, err)
		}

		// Update revision in refSource
		for normalizedURL := range repoRefs {
			repoRefs[normalizedURL] = newRev
		}
	}

	err := s.cache.SetNewRevisionManifests(newRev, oldRev, request.ApplicationSource, request.RefSources, request, request.Namespace, request.TrackingMethod, request.AppLabelKey, request.AppName, repoRefs)
	if err != nil {
		if errors.Is(err, cache.ErrCacheMiss) {
			logCtx.Debugf("manifest cache miss during comparison for application %s in repo %s from revision %s", request.AppName, request.GetRepo().Repo, oldRev)
			return nil
		}
		return fmt.Errorf("manifest cache move error for %s: %w", request.AppName, err)
	}

	logCtx.Debugf("manifest cache updated for application %s in repo %s from revision %s to revision %s", request.AppName, request.GetRepo().Repo, oldRev, newRev)
	return nil
}<|MERGE_RESOLUTION|>--- conflicted
+++ resolved
@@ -1226,16 +1226,6 @@
 	}
 
 	defer h.Dispose()
-<<<<<<< HEAD
-	command, err := h.Init()
-	if err != nil {
-		return nil, nil, fmt.Errorf("error initializing helm app: %w", err)
-	}
-	if command != "" {
-		commands = append(commands, command)
-	}
-=======
->>>>>>> 5ccea0d4
 
 	out, command, err := h.Template(templateOpts)
 	if err == nil {
@@ -2126,13 +2116,6 @@
 		return err
 	}
 	defer h.Dispose()
-<<<<<<< HEAD
-	_, err = h.Init()
-	if err != nil {
-		return err
-	}
-=======
->>>>>>> 5ccea0d4
 
 	if resolvedValuesPath, _, err := pathutil.ResolveValueFilePathOrUrl(appPath, repoRoot, "values.yaml", []string{}); err == nil {
 		if err := loadFileIntoIfExists(resolvedValuesPath, &res.Helm.Values); err != nil {
