--- conflicted
+++ resolved
@@ -71,11 +71,7 @@
 		if err != nil {
 			return nil, err
 		}
-<<<<<<< HEAD
-		if time.Now().Sub(iat) > common.ChangePasswordSSOTokenMaxAge {
-=======
 		if time.Since(iat) > common.ChangePasswordSSOTokenMaxAge {
->>>>>>> 20d56730
 			return nil, errors.New("SSO token is too old. Please use 'argocd relogin' to get a new token.")
 		}
 	}
